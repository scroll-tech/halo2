--- conflicted
+++ resolved
@@ -782,11 +782,7 @@
                 || "h_prime_carry",
                 a_9,
                 row + 1,
-<<<<<<< HEAD
-                || h_prime_carry.map(pallas::Base::from),
-=======
                 || h_prime_carry.map(|value| F::from(value)),
->>>>>>> 84003a20
             )?;
 
             let h_prime: Value<[bool; 32]> = h_prime.map(|w| i2lebsp(w.into()));

--- conflicted
+++ resolved
@@ -71,6 +71,13 @@
         let sp = meta.fixed_column();
         let sl = meta.lookup_table_column();
 
+        // Add to test mvlookup
+        let dummy = meta.complex_selector();
+        let dummy_2 = meta.complex_selector();
+        let dummy_3 = meta.complex_selector();
+
+        let dummy_table = meta.lookup_table_column();
+
         /*
          *   A         B      ...  sl
          * [
@@ -90,6 +97,21 @@
         meta.lookup("lookup", |meta| {
             let a_ = meta.query_any(a, Rotation::cur());
             vec![(a_, sl)]
+        });
+
+        // Add to test mvlookup
+        meta.lookup("lookup_same", |meta| {
+            let a_ = meta.query_any(a, Rotation::cur());
+            vec![(a_, sl)]
+        });
+
+        meta.lookup("lookup_same", |meta| {
+            let b_ = meta.query_any(b, Rotation::cur());
+            let dummy = meta.query_selector(dummy);
+            let dummy_2 = meta.query_selector(dummy_2);
+            let dummy_3 = meta.query_selector(dummy_3);
+
+            vec![(dummy * dummy_2 * dummy_3 * b_, dummy_table)]
         });
 
         meta.create_gate("Combined add-mult", |meta| {
@@ -397,117 +419,7 @@
         }
 
         fn configure(meta: &mut ConstraintSystem<F>) -> PlonkConfig {
-<<<<<<< HEAD
-            let e = meta.advice_column();
-            let a = meta.advice_column();
-            let b = meta.advice_column();
-            let sf = meta.fixed_column();
-            let c = meta.advice_column();
-            let d = meta.advice_column();
-            let p = meta.instance_column();
-
-            meta.enable_equality(a);
-            meta.enable_equality(b);
-            meta.enable_equality(c);
-
-            let sm = meta.fixed_column();
-            let sa = meta.fixed_column();
-            let sb = meta.fixed_column();
-            let sc = meta.fixed_column();
-            let sp = meta.fixed_column();
-            let sl = meta.lookup_table_column();
-
-            let dummy = meta.complex_selector();
-            let dummy_2 = meta.complex_selector();
-            let dummy_3 = meta.complex_selector();
-
-            let dummy_table = meta.lookup_table_column();
-
-            /*
-             *   A         B      ...  sl
-             * [
-             *   instance  0      ...  0
-             *   a         a      ...  0
-             *   a         a^2    ...  0
-             *   a         a      ...  0
-             *   a         a^2    ...  0
-             *   ...       ...    ...  ...
-             *   ...       ...    ...  instance
-             *   ...       ...    ...  a
-             *   ...       ...    ...  a
-             *   ...       ...    ...  0
-             * ]
-             */
-
-            meta.lookup("lookup", |meta| {
-                let a_ = meta.query_any(a, Rotation::cur());
-                vec![(a_, sl)]
-            });
-
-            meta.lookup("lookup_same", |meta| {
-                let a_ = meta.query_any(a, Rotation::cur());
-                vec![(a_, sl)]
-            });
-
-            meta.lookup("lookup_same", |meta| {
-                let b_ = meta.query_any(b, Rotation::cur());
-                let dummy = meta.query_selector(dummy);
-                let dummy_2 = meta.query_selector(dummy_2);
-                let dummy_3 = meta.query_selector(dummy_3);
-
-                vec![(dummy * dummy_2 * dummy_3 * b_, dummy_table)]
-            });
-
-            meta.create_gate("Combined add-mult", |meta| {
-                let d = meta.query_advice(d, Rotation::next());
-                let a = meta.query_advice(a, Rotation::cur());
-                let sf = meta.query_fixed(sf, Rotation::cur());
-                let e = meta.query_advice(e, Rotation::prev());
-                let b = meta.query_advice(b, Rotation::cur());
-                let c = meta.query_advice(c, Rotation::cur());
-
-                let sa = meta.query_fixed(sa, Rotation::cur());
-                let sb = meta.query_fixed(sb, Rotation::cur());
-                let sc = meta.query_fixed(sc, Rotation::cur());
-                let sm = meta.query_fixed(sm, Rotation::cur());
-
-                vec![a.clone() * sa + b.clone() * sb + a * b * sm - (c * sc) + sf * (d * e)]
-            });
-
-            meta.create_gate("Public input", |meta| {
-                let a = meta.query_advice(a, Rotation::cur());
-                let p = meta.query_instance(p, Rotation::cur());
-                let sp = meta.query_fixed(sp, Rotation::cur());
-
-                vec![sp * (a - p)]
-            });
-
-            meta.enable_equality(sf);
-            meta.enable_equality(e);
-            meta.enable_equality(d);
-            meta.enable_equality(p);
-            meta.enable_equality(sm);
-            meta.enable_equality(sa);
-            meta.enable_equality(sb);
-            meta.enable_equality(sc);
-            meta.enable_equality(sp);
-
-            PlonkConfig {
-                a,
-                b,
-                c,
-                d,
-                e,
-                sa,
-                sb,
-                sc,
-                sm,
-                sp,
-                sl,
-            }
-=======
             PlonkConfig::construct(meta)
->>>>>>> 92fe9b3e
         }
 
         fn synthesize(

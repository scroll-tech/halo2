#![allow(clippy::many_single_char_names)]
#![allow(clippy::op_ref)]

<<<<<<< HEAD
// use assert_matches::assert_matches;
use ff::{FromUniformBytes, WithSmallOrderMulGroup};
use halo2_proofs::arithmetic::Field;
use halo2_proofs::circuit::{Cell, Layouter, Region, SimpleFloorPlanner, Value};
=======
use ff::{FromUniformBytes, WithSmallOrderMulGroup};
use halo2_proofs::arithmetic::Field;
use halo2_proofs::circuit::{Cell, Layouter, SimpleFloorPlanner, Value};
>>>>>>> 84003a20
use halo2_proofs::dev::MockProver;
use halo2_proofs::plonk::{
    create_proof as create_plonk_proof, keygen_pk, keygen_vk, verify_proof as verify_plonk_proof,
    Advice, Assigned, Circuit, Column, ConstraintSystem, Error, Fixed, ProvingKey, TableColumn,
    VerifyingKey,
};
use halo2_proofs::poly::commitment::{CommitmentScheme, ParamsProver, Prover, Verifier};
use halo2_proofs::poly::Rotation;
use halo2_proofs::poly::VerificationStrategy;
use halo2_proofs::transcript::{
    Blake2bRead, Blake2bWrite, Challenge255, EncodedChallenge, TranscriptReadBuffer,
    TranscriptWriterBuffer,
};
use halo2curves::bn256::Bn256;
use rand_core::{OsRng, RngCore};
use std::marker::PhantomData;
use std::time::Instant;

#[cfg(feature = "parallel_syn")]
use halo2_proofs::circuit::Region;
use halo2_proofs::poly::kzg::commitment::{KZGCommitmentScheme, ParamsKZG};
use halo2_proofs::poly::kzg::multiopen::{ProverGWC, VerifierGWC};
use halo2_proofs::poly::kzg::strategy::AccumulatorStrategy;

/// This represents an advice column at a certain row in the ConstraintSystem
#[derive(Copy, Clone, Debug)]
pub struct Variable(Column<Advice>, usize);

#[derive(Clone)]
struct PlonkConfig {
    a: Column<Advice>,
    b: Column<Advice>,
    c: Column<Advice>,
    d: Column<Advice>,
    e: Column<Advice>,

    sa: Column<Fixed>,
    sb: Column<Fixed>,
    sc: Column<Fixed>,
    sm: Column<Fixed>,
    sp: Column<Fixed>,
    sl: TableColumn,
}

impl PlonkConfig {
    pub fn construct<F: Field>(meta: &mut ConstraintSystem<F>) -> Self {
        let e = meta.advice_column();
        let a = meta.advice_column();
        let b = meta.advice_column();
        let sf = meta.fixed_column();
        let c = meta.advice_column();
        let d = meta.advice_column();
        let p = meta.instance_column();

        meta.enable_equality(a);
        meta.enable_equality(b);
        meta.enable_equality(c);

        let sm = meta.fixed_column();
        let sa = meta.fixed_column();
        let sb = meta.fixed_column();
        let sc = meta.fixed_column();
        let sp = meta.fixed_column();
        let sl = meta.lookup_table_column();

        // Add to test mvlookup
        let dummy = meta.complex_selector();
        let dummy_2 = meta.complex_selector();
        let dummy_3 = meta.complex_selector();

        let dummy_table = meta.lookup_table_column();

        /*
         *   A         B      ...  sl
         * [
         *   instance  0      ...  0
         *   a         a      ...  0
         *   a         a^2    ...  0
         *   a         a      ...  0
         *   a         a^2    ...  0
         *   ...       ...    ...  ...
         *   ...       ...    ...  instance
         *   ...       ...    ...  a
         *   ...       ...    ...  a
         *   ...       ...    ...  0
         * ]
         */

        meta.lookup("lookup", |meta| {
            let a_ = meta.query_any(a, Rotation::cur());
            vec![(a_, sl)]
        });

        // Add to test mvlookup
        meta.lookup("lookup_same", |meta| {
            let a_ = meta.query_any(a, Rotation::cur());
            vec![(a_, sl)]
        });

        meta.lookup("lookup_same", |meta| {
            let b_ = meta.query_any(b, Rotation::cur());
            let dummy = meta.query_selector(dummy);
            let dummy_2 = meta.query_selector(dummy_2);
            let dummy_3 = meta.query_selector(dummy_3);

            vec![(dummy * dummy_2 * dummy_3 * b_, dummy_table)]
        });

        meta.create_gate("Combined add-mult", |meta| {
            let d = meta.query_advice(d, Rotation::next());
            let a = meta.query_advice(a, Rotation::cur());
            let sf = meta.query_fixed(sf, Rotation::cur());
            let e = meta.query_advice(e, Rotation::prev());
            let b = meta.query_advice(b, Rotation::cur());
            let c = meta.query_advice(c, Rotation::cur());

            let sa = meta.query_fixed(sa, Rotation::cur());
            let sb = meta.query_fixed(sb, Rotation::cur());
            let sc = meta.query_fixed(sc, Rotation::cur());
            let sm = meta.query_fixed(sm, Rotation::cur());

            vec![a.clone() * sa + b.clone() * sb + a * b * sm - (c * sc) + sf * (d * e)]
        });

        meta.create_gate("Public input", |meta| {
            let a = meta.query_advice(a, Rotation::cur());
            let p = meta.query_instance(p, Rotation::cur());
            let sp = meta.query_fixed(sp, Rotation::cur());

            vec![sp * (a - p)]
        });

        meta.enable_equality(sf);
        meta.enable_equality(e);
        meta.enable_equality(d);
        meta.enable_equality(p);
        meta.enable_equality(sm);
        meta.enable_equality(sa);
        meta.enable_equality(sb);
        meta.enable_equality(sc);
        meta.enable_equality(sp);

        PlonkConfig {
            a,
            b,
            c,
            d,
            e,
            sa,
            sb,
            sc,
            sm,
            sp,
            sl,
        }
    }
<<<<<<< HEAD

    #[allow(clippy::type_complexity)]
    trait StandardCs<FF: Field> {
        fn raw_multiply<F>(
            &self,
            layouter: &mut impl Layouter<FF>,
            f: F,
        ) -> Result<(Cell, Cell, Cell), Error>
        where
            F: FnMut() -> Value<(Assigned<FF>, Assigned<FF>, Assigned<FF>)>;
        fn raw_add<F>(
            &self,
            layouter: &mut impl Layouter<FF>,
            f: F,
        ) -> Result<(Cell, Cell, Cell), Error>
        where
            F: FnMut() -> Value<(Assigned<FF>, Assigned<FF>, Assigned<FF>)>;
        fn copy(&self, layouter: &mut impl Layouter<FF>, a: Cell, b: Cell) -> Result<(), Error>;
        fn public_input<F>(&self, layouter: &mut impl Layouter<FF>, f: F) -> Result<Cell, Error>
        where
            F: FnMut() -> Value<FF>;
        fn lookup_table(
            &self,
            layouter: &mut impl Layouter<FF>,
            values: &[FF],
        ) -> Result<(), Error>;
    }

    #[derive(Clone)]
    struct MyCircuit<F: Field> {
        a: Value<F>,
        lookup_table: Vec<F>,
    }

    struct StandardPlonk<F: Field> {
        config: PlonkConfig,
        _marker: PhantomData<F>,
    }

    impl<FF: Field> StandardPlonk<FF> {
        fn new(config: PlonkConfig) -> Self {
            StandardPlonk {
                config,
                _marker: PhantomData,
            }
        }
    }

    impl<FF: Field> StandardCs<FF> for StandardPlonk<FF> {
        fn raw_multiply<F>(
            &self,
            layouter: &mut impl Layouter<FF>,
            mut f: F,
        ) -> Result<(Cell, Cell, Cell), Error>
        where
            F: FnMut() -> Value<(Assigned<FF>, Assigned<FF>, Assigned<FF>)>,
        {
            layouter.assign_region(
                || "raw_multiply",
                |mut region| {
                    let mut value = None;
                    let lhs = region.assign_advice(
                        || "lhs",
                        self.config.a,
                        0,
                        || {
                            value = Some(f());
                            value.unwrap().map(|v| v.0)
                        },
                    )?;
                    region.assign_advice(
                        || "lhs^4",
                        self.config.d,
                        0,
                        || value.unwrap().map(|v| v.0).square().square(),
                    )?;
                    let rhs = region.assign_advice(
                        || "rhs",
                        self.config.b,
                        0,
                        || value.unwrap().map(|v| v.1),
                    )?;
                    region.assign_advice(
                        || "rhs^4",
                        self.config.e,
                        0,
                        || value.unwrap().map(|v| v.1).square().square(),
                    )?;
                    let out = region.assign_advice(
                        || "out",
                        self.config.c,
                        0,
                        || value.unwrap().map(|v| v.2),
                    )?;

                    region.assign_fixed(|| "a", self.config.sa, 0, || Value::known(FF::ZERO))?;
                    region.assign_fixed(|| "b", self.config.sb, 0, || Value::known(FF::ZERO))?;
                    region.assign_fixed(|| "c", self.config.sc, 0, || Value::known(FF::ONE))?;
                    region.assign_fixed(|| "a * b", self.config.sm, 0, || Value::known(FF::ONE))?;
                    Ok((lhs.cell(), rhs.cell(), out.cell()))
                },
            )
        }
        fn raw_add<F>(
            &self,
            layouter: &mut impl Layouter<FF>,
            mut f: F,
        ) -> Result<(Cell, Cell, Cell), Error>
        where
            F: FnMut() -> Value<(Assigned<FF>, Assigned<FF>, Assigned<FF>)>,
        {
            layouter.assign_region(
                || "raw_add",
                |mut region| {
                    let mut value = None;
                    let lhs = region.assign_advice(
                        || "lhs",
                        self.config.a,
                        0,
                        || {
                            value = Some(f());
                            value.unwrap().map(|v| v.0)
                        },
                    )?;
                    region.assign_advice(
                        || "lhs^4",
                        self.config.d,
                        0,
                        || value.unwrap().map(|v| v.0).square().square(),
                    )?;
                    let rhs = region.assign_advice(
                        || "rhs",
                        self.config.b,
                        0,
                        || value.unwrap().map(|v| v.1),
                    )?;
                    region.assign_advice(
                        || "rhs^4",
                        self.config.e,
                        0,
                        || value.unwrap().map(|v| v.1).square().square(),
                    )?;
                    let out = region.assign_advice(
                        || "out",
                        self.config.c,
                        0,
                        || value.unwrap().map(|v| v.2),
=======
}

#[allow(clippy::type_complexity)]
trait StandardCs<FF: Field> {
    fn raw_multiply<F>(
        &self,
        layouter: &mut impl Layouter<FF>,
        f: F,
    ) -> Result<(Cell, Cell, Cell), Error>
    where
        F: FnMut() -> Value<(Assigned<FF>, Assigned<FF>, Assigned<FF>)>;
    fn raw_add<F>(
        &self,
        layouter: &mut impl Layouter<FF>,
        f: F,
    ) -> Result<(Cell, Cell, Cell), Error>
    where
        F: FnMut() -> Value<(Assigned<FF>, Assigned<FF>, Assigned<FF>)>;
    fn copy(&self, layouter: &mut impl Layouter<FF>, a: Cell, b: Cell) -> Result<(), Error>;
    fn public_input<F>(&self, layouter: &mut impl Layouter<FF>, f: F) -> Result<Cell, Error>
    where
        F: FnMut() -> Value<FF>;
    fn lookup_table(&self, layouter: &mut impl Layouter<FF>, values: &[FF]) -> Result<(), Error>;
}

struct StandardPlonk<F: Field> {
    config: PlonkConfig,
    _marker: PhantomData<F>,
}

impl<FF: Field> StandardPlonk<FF> {
    fn new(config: PlonkConfig) -> Self {
        StandardPlonk {
            config,
            _marker: PhantomData,
        }
    }
}
impl<FF: Field> StandardCs<FF> for StandardPlonk<FF> {
    fn raw_multiply<F>(
        &self,
        layouter: &mut impl Layouter<FF>,
        mut f: F,
    ) -> Result<(Cell, Cell, Cell), Error>
    where
        F: FnMut() -> Value<(Assigned<FF>, Assigned<FF>, Assigned<FF>)>,
    {
        layouter.assign_region(
            || "raw_multiply",
            |mut region| {
                let mut value = None;
                let lhs = region.assign_advice(
                    || "lhs",
                    self.config.a,
                    0,
                    || {
                        value = Some(f());
                        value.unwrap().map(|v| v.0)
                    },
                )?;
                region.assign_advice(
                    || "lhs^4",
                    self.config.d,
                    0,
                    || value.unwrap().map(|v| v.0).square().square(),
                )?;
                let rhs = region.assign_advice(
                    || "rhs",
                    self.config.b,
                    0,
                    || value.unwrap().map(|v| v.1),
                )?;
                region.assign_advice(
                    || "rhs^4",
                    self.config.e,
                    0,
                    || value.unwrap().map(|v| v.1).square().square(),
                )?;
                let out = region.assign_advice(
                    || "out",
                    self.config.c,
                    0,
                    || value.unwrap().map(|v| v.2),
                )?;

                region.assign_fixed(|| "a", self.config.sa, 0, || Value::known(FF::ZERO))?;
                region.assign_fixed(|| "b", self.config.sb, 0, || Value::known(FF::ZERO))?;
                region.assign_fixed(|| "c", self.config.sc, 0, || Value::known(FF::ONE))?;
                region.assign_fixed(|| "a * b", self.config.sm, 0, || Value::known(FF::ONE))?;
                Ok((lhs.cell(), rhs.cell(), out.cell()))
            },
        )
    }
    fn raw_add<F>(
        &self,
        layouter: &mut impl Layouter<FF>,
        mut f: F,
    ) -> Result<(Cell, Cell, Cell), Error>
    where
        F: FnMut() -> Value<(Assigned<FF>, Assigned<FF>, Assigned<FF>)>,
    {
        layouter.assign_region(
            || "raw_add",
            |mut region| {
                let mut value = None;
                let lhs = region.assign_advice(
                    || "lhs",
                    self.config.a,
                    0,
                    || {
                        value = Some(f());
                        value.unwrap().map(|v| v.0)
                    },
                )?;
                region.assign_advice(
                    || "lhs^4",
                    self.config.d,
                    0,
                    || value.unwrap().map(|v| v.0).square().square(),
                )?;
                let rhs = region.assign_advice(
                    || "rhs",
                    self.config.b,
                    0,
                    || value.unwrap().map(|v| v.1),
                )?;
                region.assign_advice(
                    || "rhs^4",
                    self.config.e,
                    0,
                    || value.unwrap().map(|v| v.1).square().square(),
                )?;
                let out = region.assign_advice(
                    || "out",
                    self.config.c,
                    0,
                    || value.unwrap().map(|v| v.2),
                )?;

                region.assign_fixed(|| "a", self.config.sa, 0, || Value::known(FF::ONE))?;
                region.assign_fixed(|| "b", self.config.sb, 0, || Value::known(FF::ONE))?;
                region.assign_fixed(|| "c", self.config.sc, 0, || Value::known(FF::ONE))?;
                region.assign_fixed(|| "a * b", self.config.sm, 0, || Value::known(FF::ZERO))?;
                Ok((lhs.cell(), rhs.cell(), out.cell()))
            },
        )
    }
    fn copy(&self, layouter: &mut impl Layouter<FF>, left: Cell, right: Cell) -> Result<(), Error> {
        layouter.assign_region(
            || "copy",
            |mut region| {
                region.constrain_equal(left, right)?;
                region.constrain_equal(left, right)
            },
        )
    }
    fn public_input<F>(&self, layouter: &mut impl Layouter<FF>, mut f: F) -> Result<Cell, Error>
    where
        F: FnMut() -> Value<FF>,
    {
        layouter.assign_region(
            || "public_input",
            |mut region| {
                let value = region.assign_advice(|| "value", self.config.a, 0, &mut f)?;
                region.assign_fixed(|| "public", self.config.sp, 0, || Value::known(FF::ONE))?;

                Ok(value.cell())
            },
        )
    }
    fn lookup_table(&self, layouter: &mut impl Layouter<FF>, values: &[FF]) -> Result<(), Error> {
        layouter.assign_table(
            || "",
            |mut table| {
                for (index, &value) in values.iter().enumerate() {
                    table.assign_cell(
                        || "table col",
                        self.config.sl,
                        index,
                        || Value::known(value),
>>>>>>> 84003a20
                    )?;
                }
                Ok(())
            },
        )?;
        Ok(())
    }
}

macro_rules! common {
    ($scheme:ident) => {{
        let a = <$scheme as CommitmentScheme>::Scalar::from(2834758237)
            * <$scheme as CommitmentScheme>::Scalar::ZETA;
        let instance =
            <$scheme as CommitmentScheme>::Scalar::ONE + <$scheme as CommitmentScheme>::Scalar::ONE;
        let lookup_table = vec![instance, a, a, <$scheme as CommitmentScheme>::Scalar::ZERO];
        (a, instance, lookup_table)
    }};
}

fn verify_proof<
    'a,
    'params,
    Scheme: CommitmentScheme,
    V: Verifier<'params, Scheme>,
    E: EncodedChallenge<Scheme::Curve>,
    T: TranscriptReadBuffer<&'a [u8], Scheme::Curve, E>,
    Strategy: VerificationStrategy<'params, Scheme, V, Output = Strategy>,
>(
    params_verifier: &'params Scheme::ParamsVerifier,
    vk: &VerifyingKey<Scheme::Curve>,
    proof: &'a [u8],
) where
    Scheme::Scalar: Ord + WithSmallOrderMulGroup<3> + FromUniformBytes<64>,
{
    let (_, instance, _) = common!(Scheme);
    let pubinputs = [instance];

    let mut transcript = T::init(proof);

    let strategy = Strategy::new(params_verifier);
    let strategy = verify_plonk_proof(
        params_verifier,
        vk,
        strategy,
        &[&[&pubinputs[..]], &[&pubinputs[..]]],
        &mut transcript,
    )
    .unwrap();

    assert!(strategy.finalize());
}

<<<<<<< HEAD
                    region.assign_fixed(|| "a", self.config.sa, 0, || Value::known(FF::ONE))?;
                    region.assign_fixed(|| "b", self.config.sb, 0, || Value::known(FF::ONE))?;
                    region.assign_fixed(|| "c", self.config.sc, 0, || Value::known(FF::ONE))?;
                    region.assign_fixed(
                        || "a * b",
                        self.config.sm,
                        0,
                        || Value::known(FF::ZERO),
                    )?;
                    Ok((lhs.cell(), rhs.cell(), out.cell()))
                },
            )
        }
        fn copy(
            &self,
            layouter: &mut impl Layouter<FF>,
            left: Cell,
            right: Cell,
        ) -> Result<(), Error> {
            layouter.assign_region(
                || "copy",
                |mut region| {
                    region.constrain_equal(left, right)?;
                    region.constrain_equal(left, right)
                },
            )
        }
        fn public_input<F>(&self, layouter: &mut impl Layouter<FF>, mut f: F) -> Result<Cell, Error>
        where
            F: FnMut() -> Value<FF>,
        {
            layouter.assign_region(
                || "public_input",
                |mut region| {
                    let value = region.assign_advice(|| "value", self.config.a, 0, &mut f)?;
                    region.assign_fixed(
                        || "public",
                        self.config.sp,
                        0,
                        || Value::known(FF::ONE),
                    )?;
=======
#[test]
fn plonk_api() {
    const K: u32 = 17;
>>>>>>> 84003a20

    #[derive(Clone)]
    struct MyCircuit<F: Field> {
        a: Value<F>,
        lookup_table: Vec<F>,
    }

    impl<F: Field> Circuit<F> for MyCircuit<F> {
        type Config = PlonkConfig;
        type FloorPlanner = SimpleFloorPlanner;
        #[cfg(feature = "circuit-params")]
        type Params = ();

        fn without_witnesses(&self) -> Self {
            Self {
                a: Value::unknown(),
                lookup_table: self.lookup_table.clone(),
            }
        }

        fn configure(meta: &mut ConstraintSystem<F>) -> PlonkConfig {
            let e = meta.advice_column();
            let a = meta.advice_column();
            let b = meta.advice_column();
            let sf = meta.fixed_column();
            let c = meta.advice_column();
            let d = meta.advice_column();
            let p = meta.instance_column();

            meta.enable_equality(a);
            meta.enable_equality(b);
            meta.enable_equality(c);

            let sm = meta.fixed_column();
            let sa = meta.fixed_column();
            let sb = meta.fixed_column();
            let sc = meta.fixed_column();
            let sp = meta.fixed_column();
            let sl = meta.lookup_table_column();

            /*
             *   A         B      ...  sl
             * [
             *   instance  0      ...  0
             *   a         a      ...  0
             *   a         a^2    ...  0
             *   a         a      ...  0
             *   a         a^2    ...  0
             *   ...       ...    ...  ...
             *   ...       ...    ...  instance
             *   ...       ...    ...  a
             *   ...       ...    ...  a
             *   ...       ...    ...  0
             * ]
             */

            meta.lookup("lookup", |meta| {
                let a_ = meta.query_any(a, Rotation::cur());
                vec![(a_, sl)]
            });

            meta.create_gate("Combined add-mult", |meta| {
                let d = meta.query_advice(d, Rotation::next());
                let a = meta.query_advice(a, Rotation::cur());
                let sf = meta.query_fixed(sf, Rotation::cur());
                let e = meta.query_advice(e, Rotation::prev());
                let b = meta.query_advice(b, Rotation::cur());
                let c = meta.query_advice(c, Rotation::cur());

                let sa = meta.query_fixed(sa, Rotation::cur());
                let sb = meta.query_fixed(sb, Rotation::cur());
                let sc = meta.query_fixed(sc, Rotation::cur());
                let sm = meta.query_fixed(sm, Rotation::cur());

                vec![a.clone() * sa + b.clone() * sb + a * b * sm - (c * sc) + sf * (d * e)]
            });

            meta.create_gate("Public input", |meta| {
                let a = meta.query_advice(a, Rotation::cur());
                let p = meta.query_instance(p, Rotation::cur());
                let sp = meta.query_fixed(sp, Rotation::cur());

                vec![sp * (a - p)]
            });

            meta.enable_equality(sf);
            meta.enable_equality(e);
            meta.enable_equality(d);
            meta.enable_equality(p);
            meta.enable_equality(sm);
            meta.enable_equality(sa);
            meta.enable_equality(sb);
            meta.enable_equality(sc);
            meta.enable_equality(sp);

            PlonkConfig {
                a,
                b,
                c,
                d,
                e,
                sa,
                sb,
                sc,
                sm,
                sp,
                sl,
            }
        }

        fn synthesize(
            &self,
            config: PlonkConfig,
            mut layouter: impl Layouter<F>,
        ) -> Result<(), Error> {
            let cs = StandardPlonk::new(config);

            #[cfg(feature = "parallel_syn")]
            let mut is_first_pass_vec = vec![true; 8];

            let _ = cs.public_input(&mut layouter, || Value::known(F::ONE + F::ONE))?;

            #[cfg(feature = "parallel_syn")]
            let a: Value<Assigned<_>> = self.a.into();
            let parallel_regions_time = Instant::now();
            #[cfg(feature = "parallel_syn")]
            layouter.assign_regions(
                || "regions",
                (0..8)
                    .into_iter()
                    .zip(is_first_pass_vec.chunks_mut(1).into_iter())
                    .map(|(_, is_first_pass)| {
                        |mut region: Region<'_, F>| -> Result<(), Error> {
                            let n = 1 << 13;
                            for i in 0..n {
                                // skip the assign of rows except the last row in the first pass
                                if is_first_pass[0] && i < n - 1 {
                                    continue;
                                }
                                let a0 =
                                    region.assign_advice(|| "config.a", cs.config.a, i, || a)?;
                                let a1 =
                                    region.assign_advice(|| "config.b", cs.config.b, i, || a)?;
                                region.assign_advice(
                                    || "config.c",
                                    cs.config.c,
                                    i,
                                    || a.double(),
                                )?;

                                region.assign_fixed(
                                    || "a",
                                    cs.config.sa,
                                    i,
                                    || Value::known(F::ONE),
                                )?;
                                region.assign_fixed(
                                    || "b",
                                    cs.config.sb,
                                    i,
                                    || Value::known(F::ONE),
                                )?;
                                region.assign_fixed(
                                    || "c",
                                    cs.config.sc,
                                    i,
                                    || Value::known(F::ONE),
                                )?;
                                region.assign_fixed(
                                    || "a * b",
                                    cs.config.sm,
                                    i,
                                    || Value::known(F::ZERO),
                                )?;

                                region.constrain_equal(a0.cell(), a1.cell())?;
                            }
                            is_first_pass[0] = false;
                            Ok(())
                        }
                    })
                    .collect(),
            )?;
            log::info!(
                "parallel_regions assign took {:?}",
                parallel_regions_time.elapsed()
            );

            for _ in 0..10 {
                let a: Value<Assigned<_>> = self.a.into();
                let mut a_squared = Value::unknown();
                let (a0, _, c0) = cs.raw_multiply(&mut layouter, || {
                    a_squared = a.square();
                    a.zip(a_squared).map(|(a, a_squared)| (a, a, a_squared))
                })?;
                let (a1, b1, _) = cs.raw_add(&mut layouter, || {
                    let fin = a_squared + a;
                    a.zip(a_squared)
                        .zip(fin)
                        .map(|((a, a_squared), fin)| (a, a_squared, fin))
                })?;
                cs.copy(&mut layouter, a0, a1)?;
                cs.copy(&mut layouter, b1, c0)?;
            }

            cs.lookup_table(&mut layouter, &self.lookup_table)?;

            Ok(())
        }
    }

<<<<<<< HEAD
    macro_rules! common {
        ($scheme:ident) => {{
            let a = <$scheme as CommitmentScheme>::Scalar::from(2834758237)
                * <$scheme as CommitmentScheme>::Scalar::ZETA;
            let instance = <$scheme as CommitmentScheme>::Scalar::ONE
                + <$scheme as CommitmentScheme>::Scalar::ONE;
            let lookup_table = vec![instance, a, a, <$scheme as CommitmentScheme>::Scalar::ZERO];
            (a, instance, lookup_table)
        }};
    }

=======
>>>>>>> 84003a20
    /*
    macro_rules! bad_keys {
        ($scheme:ident) => {{
            let (_, _, lookup_table) = common!($scheme);
            let empty_circuit: MyCircuit<<$scheme as CommitmentScheme>::Scalar> = MyCircuit {
                a: Value::unknown(),
                lookup_table: lookup_table.clone(),
            };

            // Check that we get an error if we try to initialize the proving key with a value of
            // k that is too small for the minimum required number of rows.
            let much_too_small_params= <$scheme as CommitmentScheme>::ParamsProver::new(1);
            assert_matches!(
                keygen_vk(&much_too_small_params, &empty_circuit),
                Err(Error::NotEnoughRowsAvailable {
                    current_k,
                }) if current_k == 1
            );

            // Check that we get an error if we try to initialize the proving key with a value of
            // k that is too small for the number of rows the circuit uses.
            let slightly_too_small_params = <$scheme as CommitmentScheme>::ParamsProver::new(K-1);
            assert_matches!(
                keygen_vk(&slightly_too_small_params, &empty_circuit),
                Err(Error::NotEnoughRowsAvailable {
                    current_k,
                }) if current_k == K - 1
            );
        }};
    }
    */

    fn keygen<Scheme: CommitmentScheme>(params: &Scheme::ParamsProver) -> ProvingKey<Scheme::Curve>
    where
        Scheme::Scalar: FromUniformBytes<64> + WithSmallOrderMulGroup<3>,
    {
        let (_, _, lookup_table) = common!(Scheme);
        let empty_circuit: MyCircuit<Scheme::Scalar> = MyCircuit {
            a: Value::unknown(),
            lookup_table,
        };

        // Initialize the proving key
        let vk = keygen_vk(params, &empty_circuit).expect("keygen_vk should not fail");
        log::info!("keygen vk succeed");

        let pk = keygen_pk(params, vk, &empty_circuit).expect("keygen_pk should not fail");
        log::info!("keygen pk succeed");

        pk
    }

    fn create_proof<
        'params,
        Scheme: CommitmentScheme,
        P: Prover<'params, Scheme>,
        E: EncodedChallenge<Scheme::Curve>,
        R: RngCore,
        T: TranscriptWriterBuffer<Vec<u8>, Scheme::Curve, E>,
    >(
        rng: R,
        params: &'params Scheme::ParamsProver,
        pk: &ProvingKey<Scheme::Curve>,
    ) -> Vec<u8>
    where
        Scheme::Scalar: Ord + WithSmallOrderMulGroup<3> + FromUniformBytes<64>,
    {
        let (a, instance, lookup_table) = common!(Scheme);

        let circuit: MyCircuit<Scheme::Scalar> = MyCircuit {
            a: Value::known(a),
            lookup_table,
        };

        let mut transcript = T::init(vec![]);

        create_plonk_proof::<Scheme, P, _, _, _, _>(
            params,
            pk,
            &[circuit.clone(), circuit],
            &[&[&[instance]], &[&[instance]]],
            rng,
            &mut transcript,
        )
        .expect("proof generation should not fail");

        transcript.finalize()
    }

<<<<<<< HEAD
    fn verify_proof<
        'a,
        'params,
        Scheme: CommitmentScheme,
        V: Verifier<'params, Scheme>,
        E: EncodedChallenge<Scheme::Curve>,
        T: TranscriptReadBuffer<&'a [u8], Scheme::Curve, E>,
        Strategy: VerificationStrategy<'params, Scheme, V, Output = Strategy>,
    >(
        params_verifier: &'params Scheme::ParamsVerifier,
        vk: &VerifyingKey<Scheme::Curve>,
        proof: &'a [u8],
    ) where
        Scheme::Scalar: Ord + WithSmallOrderMulGroup<3> + FromUniformBytes<64>,
    {
        let (_, instance, _) = common!(Scheme);
        let pubinputs = [instance];

        let mut transcript = T::init(proof);

        let strategy = Strategy::new(params_verifier);
        let strategy = verify_plonk_proof(
            params_verifier,
            vk,
            strategy,
            &[&[&pubinputs[..]], &[&pubinputs[..]]],
            &mut transcript,
        )
        .unwrap();

        assert!(strategy.finalize());
    }

=======
>>>>>>> 84003a20
    fn test_plonk_api_gwc() {
        use halo2_proofs::poly::kzg::commitment::{KZGCommitmentScheme, ParamsKZG};
        use halo2_proofs::poly::kzg::multiopen::{ProverGWC, VerifierGWC};
        use halo2_proofs::poly::kzg::strategy::AccumulatorStrategy;
        use halo2curves::bn256::Bn256;

        type Scheme = KZGCommitmentScheme<Bn256>;
        // bad_keys!(Scheme);

        let (a, instance, lookup_table) = common!(Scheme);

        let circuit: MyCircuit<<Scheme as CommitmentScheme>::Scalar> = MyCircuit {
            a: Value::known(a),
            lookup_table,
        };

        // Check this circuit is satisfied.
        let prover = match MockProver::run(K, &circuit, vec![vec![instance]]) {
            Ok(prover) => prover,
            Err(e) => panic!("{:?}", e),
        };
        assert_eq!(prover.verify_par(), Ok(()));
        log::info!("mock proving succeed!");

        let params = ParamsKZG::<Bn256>::new(K);
        let rng = OsRng;

        let pk = keygen::<KZGCommitmentScheme<_>>(&params);

        let proof = create_proof::<_, ProverGWC<_>, _, _, Blake2bWrite<_, _, Challenge255<_>>>(
            rng, &params, &pk,
        );

        let verifier_params = params.verifier_params();

        verify_proof::<
            _,
            VerifierGWC<_>,
            _,
            Blake2bRead<_, _, Challenge255<_>>,
            AccumulatorStrategy<_>,
        >(verifier_params, pk.get_vk(), &proof[..]);
    }

    fn test_plonk_api_shplonk() {
        use halo2_proofs::poly::kzg::commitment::{KZGCommitmentScheme, ParamsKZG};
        use halo2_proofs::poly::kzg::multiopen::{ProverSHPLONK, VerifierSHPLONK};
        use halo2_proofs::poly::kzg::strategy::AccumulatorStrategy;
        use halo2curves::bn256::Bn256;

        // type Scheme = KZGCommitmentScheme<Bn256>;
        // bad_keys!(Scheme);

        let params = ParamsKZG::<Bn256>::new(K);
        let rng = OsRng;

        let pk = keygen::<KZGCommitmentScheme<_>>(&params);

        let proof = create_proof::<_, ProverSHPLONK<_>, _, _, Blake2bWrite<_, _, Challenge255<_>>>(
            rng, &params, &pk,
        );

        let verifier_params = params.verifier_params();

        verify_proof::<
            _,
            VerifierSHPLONK<_>,
            _,
            Blake2bRead<_, _, Challenge255<_>>,
            AccumulatorStrategy<_>,
        >(verifier_params, pk.get_vk(), &proof[..]);
    }

    #[allow(unused)]
    fn test_plonk_api_ipa() {
        use halo2_proofs::poly::ipa::commitment::{IPACommitmentScheme, ParamsIPA};
        use halo2_proofs::poly::ipa::multiopen::{ProverIPA, VerifierIPA};
        use halo2_proofs::poly::ipa::strategy::AccumulatorStrategy;
        use halo2curves::pasta::EqAffine;

        // type Scheme = IPACommitmentScheme<EqAffine>;
        // bad_keys!(Scheme);

        let params = ParamsIPA::<EqAffine>::new(K);
        let rng = OsRng;

        let pk = keygen::<IPACommitmentScheme<EqAffine>>(&params);

        let proof = create_proof::<_, ProverIPA<_>, _, _, Blake2bWrite<_, _, Challenge255<_>>>(
            rng, &params, &pk,
        );

        let verifier_params = params.verifier_params();

        verify_proof::<
            _,
            VerifierIPA<_>,
            _,
            Blake2bRead<_, _, Challenge255<_>>,
            AccumulatorStrategy<_>,
        >(verifier_params, pk.get_vk(), &proof[..]);

        // Check that the verification key has not changed unexpectedly
        // we comment this out because the circuit is already changed
        /*
                {
                    //panic!("{:#?}", pk.get_vk().pinned());
                    assert_eq!(
                        format!("{:#?}", pk.get_vk().pinned()),
                        r#####"PinnedVerificationKey {
            base_modulus: "0x40000000000000000000000000000000224698fc0994a8dd8c46eb2100000001",
            scalar_modulus: "0x40000000000000000000000000000000224698fc094cf91b992d30ed00000001",
            domain: PinnedEvaluationDomain {
                k: 5,
                extended_k: 7,
                omega: 0x0cc3380dc616f2e1daf29ad1560833ed3baea3393eceb7bc8fa36376929b78cc,
            },
            cs: PinnedConstraintSystem {
                num_fixed_columns: 7,
                num_advice_columns: 5,
                num_instance_columns: 1,
                num_selectors: 0,
                gates: [
                    Sum(
                        Sum(
                            Sum(
                                Sum(
                                    Product(
                                        Advice {
                                            query_index: 0,
                                            column_index: 1,
                                            rotation: Rotation(
                                                0,
                                            ),
                                        },
                                        Fixed {
                                            query_index: 2,
                                            column_index: 2,
                                            rotation: Rotation(
                                                0,
                                            ),
                                        },
                                    ),
                                    Product(
                                        Advice {
                                            query_index: 1,
                                            column_index: 2,
                                            rotation: Rotation(
                                                0,
                                            ),
                                        },
                                        Fixed {
                                            query_index: 3,
                                            column_index: 3,
                                            rotation: Rotation(
                                                0,
                                            ),
                                        },
                                    ),
                                ),
                                Product(
                                    Product(
                                        Advice {
                                            query_index: 0,
                                            column_index: 1,
                                            rotation: Rotation(
                                                0,
                                            ),
                                        },
                                        Advice {
                                            query_index: 1,
                                            column_index: 2,
                                            rotation: Rotation(
                                                0,
                                            ),
                                        },
                                    ),
                                    Fixed {
                                        query_index: 5,
                                        column_index: 1,
                                        rotation: Rotation(
                                            0,
                                        ),
                                    },
                                ),
                            ),
                            Negated(
                                Product(
                                    Advice {
                                        query_index: 2,
                                        column_index: 3,
                                        rotation: Rotation(
                                            0,
                                        ),
                                    },
                                    Fixed {
                                        query_index: 4,
                                        column_index: 4,
                                        rotation: Rotation(
                                            0,
                                        ),
                                    },
                                ),
                            ),
                        ),
                        Product(
                            Fixed {
                                query_index: 1,
                                column_index: 0,
                                rotation: Rotation(
                                    0,
                                ),
                            },
                            Product(
                                Advice {
                                    query_index: 3,
                                    column_index: 4,
                                    rotation: Rotation(
                                        1,
                                    ),
                                },
                                Advice {
                                    query_index: 4,
                                    column_index: 0,
                                    rotation: Rotation(
                                        -1,
                                    ),
                                },
                            ),
                        ),
                    ),
                    Product(
                        Fixed {
                            query_index: 6,
                            column_index: 5,
                            rotation: Rotation(
                                0,
                            ),
                        },
                        Sum(
                            Advice {
                                query_index: 0,
                                column_index: 1,
                                rotation: Rotation(
                                    0,
                                ),
                            },
                            Negated(
                                Instance {
                                    query_index: 0,
                                    column_index: 0,
                                    rotation: Rotation(
                                        0,
                                    ),
                                },
                            ),
                        ),
                    ),
                ],
                advice_queries: [
                    (
                        Column {
                            index: 1,
                            column_type: Advice,
                        },
                        Rotation(
                            0,
                        ),
                    ),
                    (
                        Column {
                            index: 2,
                            column_type: Advice,
                        },
                        Rotation(
                            0,
                        ),
                    ),
                    (
                        Column {
                            index: 3,
                            column_type: Advice,
                        },
                        Rotation(
                            0,
                        ),
                    ),
                    (
                        Column {
                            index: 4,
                            column_type: Advice,
                        },
                        Rotation(
                            1,
                        ),
                    ),
                    (
                        Column {
                            index: 0,
                            column_type: Advice,
                        },
                        Rotation(
                            -1,
                        ),
                    ),
                    (
                        Column {
                            index: 0,
                            column_type: Advice,
                        },
                        Rotation(
                            0,
                        ),
                    ),
                    (
                        Column {
                            index: 4,
                            column_type: Advice,
                        },
                        Rotation(
                            0,
                        ),
                    ),
                ],
                instance_queries: [
                    (
                        Column {
                            index: 0,
                            column_type: Instance,
                        },
                        Rotation(
                            0,
                        ),
                    ),
                ],
                fixed_queries: [
                    (
                        Column {
                            index: 6,
                            column_type: Fixed,
                        },
                        Rotation(
                            0,
                        ),
                    ),
                    (
                        Column {
                            index: 0,
                            column_type: Fixed,
                        },
                        Rotation(
                            0,
                        ),
                    ),
                    (
                        Column {
                            index: 2,
                            column_type: Fixed,
                        },
                        Rotation(
                            0,
                        ),
                    ),
                    (
                        Column {
                            index: 3,
                            column_type: Fixed,
                        },
                        Rotation(
                            0,
                        ),
                    ),
                    (
                        Column {
                            index: 4,
                            column_type: Fixed,
                        },
                        Rotation(
                            0,
                        ),
                    ),
                    (
                        Column {
                            index: 1,
                            column_type: Fixed,
                        },
                        Rotation(
                            0,
                        ),
                    ),
                    (
                        Column {
                            index: 5,
                            column_type: Fixed,
                        },
                        Rotation(
                            0,
                        ),
                    ),
                ],
                permutation: Argument {
                    columns: [
                        Column {
                            index: 1,
                            column_type: Advice,
                        },
                        Column {
                            index: 2,
                            column_type: Advice,
                        },
                        Column {
                            index: 3,
                            column_type: Advice,
                        },
                        Column {
                            index: 0,
                            column_type: Fixed,
                        },
                        Column {
                            index: 0,
                            column_type: Advice,
                        },
                        Column {
                            index: 4,
                            column_type: Advice,
                        },
                        Column {
                            index: 0,
                            column_type: Instance,
                        },
                        Column {
                            index: 1,
                            column_type: Fixed,
                        },
                        Column {
                            index: 2,
                            column_type: Fixed,
                        },
                        Column {
                            index: 3,
                            column_type: Fixed,
                        },
                        Column {
                            index: 4,
                            column_type: Fixed,
                        },
                        Column {
                            index: 5,
                            column_type: Fixed,
                        },
                    ],
                },
                lookups: [
                    Argument {
                        input_expressions: [
                            Advice {
                                query_index: 0,
                                column_index: 1,
                                rotation: Rotation(
                                    0,
                                ),
                            },
                        ],
                        table_expressions: [
                            Fixed {
                                query_index: 0,
                                column_index: 6,
                                rotation: Rotation(
                                    0,
                                ),
                            },
                        ],
                    },
                ],
                constants: [],
                minimum_degree: None,
            },
            fixed_commitments: [
                (0x2bbc94ef7b22aebef24f9a4b0cc1831882548b605171366017d45c3e6fd92075, 0x082b801a6e176239943bfb759fb02138f47a5c8cc4aa7fa0af559fde4e3abd97),
                (0x2bf5082b105b2156ed0e9c5b8e42bf2a240b058f74a464d080e9585274dd1e84, 0x222ad83cee7777e7a160585e212140e5e770dd8d1df788d869b5ee483a5864fb),
                (0x374a656456a0aae7429b23336f825752b575dd5a44290ff614946ee59d6a20c0, 0x054491e187e6e3460e7601fb54ae10836d34d420026f96316f0c5c62f86db9b8),
                (0x374a656456a0aae7429b23336f825752b575dd5a44290ff614946ee59d6a20c0, 0x054491e187e6e3460e7601fb54ae10836d34d420026f96316f0c5c62f86db9b8),
                (0x02e62cd68370b13711139a08cbcdd889e800a272b9ea10acc90880fff9d89199, 0x1a96c468cb0ce77065d3a58f1e55fea9b72d15e44c01bba1e110bd0cbc6e9bc6),
                (0x224ef42758215157d3ee48fb8d769da5bddd35e5929a90a4a89736f5c4b5ae9b, 0x11bc3a1e08eb320cde764f1492ecef956d71e996e2165f7a9a30ad2febb511c1),
                (0x2d5415bf917fcac32bfb705f8ca35cb12d9bad52aa33ccca747350f9235d3a18, 0x2b2921f815fad504052512743963ef20ed5b401d20627793b006413e73fe4dd4),
            ],
            permutation: VerifyingKey {
                commitments: [
                    (0x1347b4b385837977a96b87f199c6a9a81520015539d1e8fa79429bb4ca229a00, 0x2168e404cabef513654d6ff516cde73f0ba87e3dc84e4b940ed675b5f66f3884),
                    (0x0e6d69cd2455ec43be640f6397ed65c9e51b1d8c0fd2216339314ff37ade122a, 0x222ed6dc8cfc9ea26dcc10b9d4add791ada60f2b5a63ee1e4635f88aa0c96654),
                    (0x13c447846f48c41a5e0675ccf88ebc0cdef2c96c51446d037acb866d24255785, 0x1f0b5414fc5e8219dbfab996eed6129d831488b2386a8b1a63663938903bd63a),
                    (0x1aae6470aa662b8fda003894ddef5fedd03af318b3231683039d2fac9cab05b9, 0x08832d91ae69e99cd07d096c7a4a284a69e6a16227cbb07932a0cdc56914f3a6),
                    (0x0850521b0f8ac7dd0550fe3e25c840837076e9635067ed623b81d5cbac5944d9, 0x0c25d65d1038d0a92c72e5fccd96c1caf07801c3c8233290bb292e0c38c256fa),
                    (0x12febcf696badd970750eabf75dd3ced4c2f54f93519bcee23849025177d2014, 0x0a05ab3cd42c9fbcc1bbfcf9269951640cc9920761c87cf8e211ba73c8d9f90f),
                    (0x053904bdde8cfead3b517bb4f6ded3e699f8b94ca6156a9dd2f92a2a05a7ec5a, 0x16753ff97c0d82ff586bb7a07bf7f27a92df90b3617fa5e75d4f55c3b0ef8711),
                    (0x3804548f6816452747a5b542fa5656353fc989db40d69e9e27d6f973b5deebb0, 0x389a44d5037866dd83993af75831a5f90a18ad5244255aa5bd2c922cc5853055),
                    (0x003a9f9ca71c7c0b832c802220915f6fc8d840162bdde6b0ea05d25fb95559e3, 0x091247ca19d6b73887cd7f68908cbf0db0b47459b7c82276bbdb8a1c937e2438),
                    (0x3eaa38689d9e391c8a8fafab9568f20c45816321d38f309d4cc37f4b1601af72, 0x247f8270a462ea88450221a56aa6b55d2bc352b80b03501e99ea983251ceea13),
                    (0x394437571f9de32dccdc546fd4737772d8d92593c85438aa3473243997d5acc8, 0x14924ec6e3174f1fab7f0ce7070c22f04bbd0a0ecebdfc5c94be857f25493e95),
                    (0x3d907e0591343bd285c2c846f3e871a6ac70d80ec29e9500b8cb57f544e60202, 0x1034e48df35830244cabea076be8a16d67d7896e27c6ac22b285d017105da9c3),
                ],
            },
        }"#####
                    );
                }
                 */
    }

    let _logger_err = env_logger::try_init();
    // TODO: fix the ipa test
    // test_plonk_api_ipa();
    test_plonk_api_gwc();
    test_plonk_api_shplonk();
}

#[test]
fn plonk_api_with_many_subregions() {
    #[derive(Clone)]
    struct MyCircuit<F: Field> {
        a: Value<F>,
        lookup_table: Vec<F>,
    }

    impl<F: Field> Circuit<F> for MyCircuit<F> {
        type Config = PlonkConfig;
        type FloorPlanner = SimpleFloorPlanner;

        fn without_witnesses(&self) -> Self {
            Self {
                a: Value::unknown(),
                lookup_table: self.lookup_table.clone(),
            }
        }

        fn configure(meta: &mut ConstraintSystem<F>) -> PlonkConfig {
            PlonkConfig::construct(meta)
        }

        fn synthesize(
            &self,
            config: PlonkConfig,
            mut layouter: impl Layouter<F>,
        ) -> Result<(), Error> {
            let cs = StandardPlonk::new(config);

            let _ = cs.public_input(&mut layouter, || Value::known(F::ONE + F::ONE))?;

            let a: Value<Assigned<_>> = self.a.into();
            let parallel_regions_time = Instant::now();
            #[cfg(feature = "parallel_syn")]
            layouter.assign_regions(
                || "regions",
                (0..(1 << 14))
                    .into_iter()
                    .map(|_| {
                        let mut is_first_pass = true;
                        move |mut region: Region<'_, F>| -> Result<(), Error> {
                            let n = 1 << 1;
                            for i in 0..n {
                                // skip the assign of rows except the last row in the first pass
                                if is_first_pass && i < n - 1 {
                                    is_first_pass = false;
                                    continue;
                                }
                                let a0 =
                                    region.assign_advice(|| "config.a", cs.config.a, i, || a)?;
                                let a1 =
                                    region.assign_advice(|| "config.b", cs.config.b, i, || a)?;
                                region.assign_advice(
                                    || "config.c",
                                    cs.config.c,
                                    i,
                                    || a.double(),
                                )?;

                                region.assign_fixed(
                                    || "a",
                                    cs.config.sa,
                                    i,
                                    || Value::known(F::ONE),
                                )?;
                                region.assign_fixed(
                                    || "b",
                                    cs.config.sb,
                                    i,
                                    || Value::known(F::ONE),
                                )?;
                                region.assign_fixed(
                                    || "c",
                                    cs.config.sc,
                                    i,
                                    || Value::known(F::ONE),
                                )?;
                                region.assign_fixed(
                                    || "a * b",
                                    cs.config.sm,
                                    i,
                                    || Value::known(F::ZERO),
                                )?;

                                region.constrain_equal(a0.cell(), a1.cell())?;
                            }
                            is_first_pass = false;
                            Ok(())
                        }
                    })
                    .collect(),
            )?;
            log::info!(
                "parallel_regions assign took {:?}",
                parallel_regions_time.elapsed()
            );

            for _ in 0..10 {
                let a: Value<Assigned<_>> = self.a.into();
                let mut a_squared = Value::unknown();
                let (a0, _, c0) = cs.raw_multiply(&mut layouter, || {
                    a_squared = a.square();
                    a.zip(a_squared).map(|(a, a_squared)| (a, a, a_squared))
                })?;
                let (a1, b1, _) = cs.raw_add(&mut layouter, || {
                    let fin = a_squared + a;
                    a.zip(a_squared)
                        .zip(fin)
                        .map(|((a, a_squared), fin)| (a, a_squared, fin))
                })?;
                cs.copy(&mut layouter, a0, a1)?;
                cs.copy(&mut layouter, b1, c0)?;
            }

            cs.lookup_table(&mut layouter, &self.lookup_table)?;

            Ok(())
        }
    }
    fn keygen<Scheme: CommitmentScheme>(params: &Scheme::ParamsProver) -> ProvingKey<Scheme::Curve>
    where
        Scheme::Scalar: Ord + WithSmallOrderMulGroup<3> + FromUniformBytes<64>,
    {
        let (_, _, lookup_table) = common!(Scheme);
        let empty_circuit: MyCircuit<Scheme::Scalar> = MyCircuit {
            a: Value::unknown(),
            lookup_table,
        };

        // Initialize the proving key
        let vk = keygen_vk(params, &empty_circuit).expect("keygen_vk should not fail");
        log::info!("keygen vk succeed");

        let pk = keygen_pk(params, vk, &empty_circuit).expect("keygen_pk should not fail");
        log::info!("keygen pk succeed");

        pk
    }

    fn create_proof<
        'params,
        Scheme: CommitmentScheme,
        P: Prover<'params, Scheme>,
        E: EncodedChallenge<Scheme::Curve>,
        R: RngCore,
        T: TranscriptWriterBuffer<Vec<u8>, Scheme::Curve, E>,
    >(
        rng: R,
        params: &'params Scheme::ParamsProver,
        pk: &ProvingKey<Scheme::Curve>,
    ) -> Vec<u8>
    where
        Scheme::Scalar: Ord + WithSmallOrderMulGroup<3> + FromUniformBytes<64>,
    {
        let (a, instance, lookup_table) = common!(Scheme);

        let circuit: MyCircuit<Scheme::Scalar> = MyCircuit {
            a: Value::known(a),
            lookup_table,
        };

        let mut transcript = T::init(vec![]);

        create_plonk_proof::<Scheme, P, _, _, _, _>(
            params,
            pk,
            &[circuit.clone(), circuit],
            &[&[&[instance]], &[&[instance]]],
            rng,
            &mut transcript,
        )
        .expect("proof generation should not fail");

        transcript.finalize()
    }

    const K: u32 = 17;
    type Scheme = KZGCommitmentScheme<Bn256>;
    // bad_keys!(Scheme);

    let _logger_err = env_logger::try_init();
    let (a, instance, lookup_table) = common!(Scheme);

    let circuit: MyCircuit<<Scheme as CommitmentScheme>::Scalar> = MyCircuit {
        a: Value::known(a),
        lookup_table,
    };

    // Check this circuit is satisfied.
    let prover = match MockProver::run(K, &circuit, vec![vec![instance]]) {
        Ok(prover) => prover,
        Err(e) => panic!("{:?}", e),
    };
    assert_eq!(prover.verify_par(), Ok(()));
    log::info!("mock proving succeed!");

    let params = ParamsKZG::<Bn256>::new(K);
    let rng = OsRng;

    let pk = keygen::<KZGCommitmentScheme<_>>(&params);

    let proof = create_proof::<_, ProverGWC<_>, _, _, Blake2bWrite<_, _, Challenge255<_>>>(
        rng, &params, &pk,
    );

    let verifier_params = params.verifier_params();

    verify_proof::<_, VerifierGWC<_>, _, Blake2bRead<_, _, Challenge255<_>>, AccumulatorStrategy<_>>(
        verifier_params,
        pk.get_vk(),
        &proof[..],
    );
}<|MERGE_RESOLUTION|>--- conflicted
+++ resolved
@@ -1,16 +1,9 @@
 #![allow(clippy::many_single_char_names)]
 #![allow(clippy::op_ref)]
 
-<<<<<<< HEAD
-// use assert_matches::assert_matches;
-use ff::{FromUniformBytes, WithSmallOrderMulGroup};
-use halo2_proofs::arithmetic::Field;
-use halo2_proofs::circuit::{Cell, Layouter, Region, SimpleFloorPlanner, Value};
-=======
 use ff::{FromUniformBytes, WithSmallOrderMulGroup};
 use halo2_proofs::arithmetic::Field;
 use halo2_proofs::circuit::{Cell, Layouter, SimpleFloorPlanner, Value};
->>>>>>> 84003a20
 use halo2_proofs::dev::MockProver;
 use halo2_proofs::plonk::{
     create_proof as create_plonk_proof, keygen_pk, keygen_vk, verify_proof as verify_plonk_proof,
@@ -167,155 +160,6 @@
             sl,
         }
     }
-<<<<<<< HEAD
-
-    #[allow(clippy::type_complexity)]
-    trait StandardCs<FF: Field> {
-        fn raw_multiply<F>(
-            &self,
-            layouter: &mut impl Layouter<FF>,
-            f: F,
-        ) -> Result<(Cell, Cell, Cell), Error>
-        where
-            F: FnMut() -> Value<(Assigned<FF>, Assigned<FF>, Assigned<FF>)>;
-        fn raw_add<F>(
-            &self,
-            layouter: &mut impl Layouter<FF>,
-            f: F,
-        ) -> Result<(Cell, Cell, Cell), Error>
-        where
-            F: FnMut() -> Value<(Assigned<FF>, Assigned<FF>, Assigned<FF>)>;
-        fn copy(&self, layouter: &mut impl Layouter<FF>, a: Cell, b: Cell) -> Result<(), Error>;
-        fn public_input<F>(&self, layouter: &mut impl Layouter<FF>, f: F) -> Result<Cell, Error>
-        where
-            F: FnMut() -> Value<FF>;
-        fn lookup_table(
-            &self,
-            layouter: &mut impl Layouter<FF>,
-            values: &[FF],
-        ) -> Result<(), Error>;
-    }
-
-    #[derive(Clone)]
-    struct MyCircuit<F: Field> {
-        a: Value<F>,
-        lookup_table: Vec<F>,
-    }
-
-    struct StandardPlonk<F: Field> {
-        config: PlonkConfig,
-        _marker: PhantomData<F>,
-    }
-
-    impl<FF: Field> StandardPlonk<FF> {
-        fn new(config: PlonkConfig) -> Self {
-            StandardPlonk {
-                config,
-                _marker: PhantomData,
-            }
-        }
-    }
-
-    impl<FF: Field> StandardCs<FF> for StandardPlonk<FF> {
-        fn raw_multiply<F>(
-            &self,
-            layouter: &mut impl Layouter<FF>,
-            mut f: F,
-        ) -> Result<(Cell, Cell, Cell), Error>
-        where
-            F: FnMut() -> Value<(Assigned<FF>, Assigned<FF>, Assigned<FF>)>,
-        {
-            layouter.assign_region(
-                || "raw_multiply",
-                |mut region| {
-                    let mut value = None;
-                    let lhs = region.assign_advice(
-                        || "lhs",
-                        self.config.a,
-                        0,
-                        || {
-                            value = Some(f());
-                            value.unwrap().map(|v| v.0)
-                        },
-                    )?;
-                    region.assign_advice(
-                        || "lhs^4",
-                        self.config.d,
-                        0,
-                        || value.unwrap().map(|v| v.0).square().square(),
-                    )?;
-                    let rhs = region.assign_advice(
-                        || "rhs",
-                        self.config.b,
-                        0,
-                        || value.unwrap().map(|v| v.1),
-                    )?;
-                    region.assign_advice(
-                        || "rhs^4",
-                        self.config.e,
-                        0,
-                        || value.unwrap().map(|v| v.1).square().square(),
-                    )?;
-                    let out = region.assign_advice(
-                        || "out",
-                        self.config.c,
-                        0,
-                        || value.unwrap().map(|v| v.2),
-                    )?;
-
-                    region.assign_fixed(|| "a", self.config.sa, 0, || Value::known(FF::ZERO))?;
-                    region.assign_fixed(|| "b", self.config.sb, 0, || Value::known(FF::ZERO))?;
-                    region.assign_fixed(|| "c", self.config.sc, 0, || Value::known(FF::ONE))?;
-                    region.assign_fixed(|| "a * b", self.config.sm, 0, || Value::known(FF::ONE))?;
-                    Ok((lhs.cell(), rhs.cell(), out.cell()))
-                },
-            )
-        }
-        fn raw_add<F>(
-            &self,
-            layouter: &mut impl Layouter<FF>,
-            mut f: F,
-        ) -> Result<(Cell, Cell, Cell), Error>
-        where
-            F: FnMut() -> Value<(Assigned<FF>, Assigned<FF>, Assigned<FF>)>,
-        {
-            layouter.assign_region(
-                || "raw_add",
-                |mut region| {
-                    let mut value = None;
-                    let lhs = region.assign_advice(
-                        || "lhs",
-                        self.config.a,
-                        0,
-                        || {
-                            value = Some(f());
-                            value.unwrap().map(|v| v.0)
-                        },
-                    )?;
-                    region.assign_advice(
-                        || "lhs^4",
-                        self.config.d,
-                        0,
-                        || value.unwrap().map(|v| v.0).square().square(),
-                    )?;
-                    let rhs = region.assign_advice(
-                        || "rhs",
-                        self.config.b,
-                        0,
-                        || value.unwrap().map(|v| v.1),
-                    )?;
-                    region.assign_advice(
-                        || "rhs^4",
-                        self.config.e,
-                        0,
-                        || value.unwrap().map(|v| v.1).square().square(),
-                    )?;
-                    let out = region.assign_advice(
-                        || "out",
-                        self.config.c,
-                        0,
-                        || value.unwrap().map(|v| v.2),
-=======
 }
 
 #[allow(clippy::type_complexity)]
@@ -496,7 +340,6 @@
                         self.config.sl,
                         index,
                         || Value::known(value),
->>>>>>> 84003a20
                     )?;
                 }
                 Ok(())
@@ -550,53 +393,9 @@
     assert!(strategy.finalize());
 }
 
-<<<<<<< HEAD
-                    region.assign_fixed(|| "a", self.config.sa, 0, || Value::known(FF::ONE))?;
-                    region.assign_fixed(|| "b", self.config.sb, 0, || Value::known(FF::ONE))?;
-                    region.assign_fixed(|| "c", self.config.sc, 0, || Value::known(FF::ONE))?;
-                    region.assign_fixed(
-                        || "a * b",
-                        self.config.sm,
-                        0,
-                        || Value::known(FF::ZERO),
-                    )?;
-                    Ok((lhs.cell(), rhs.cell(), out.cell()))
-                },
-            )
-        }
-        fn copy(
-            &self,
-            layouter: &mut impl Layouter<FF>,
-            left: Cell,
-            right: Cell,
-        ) -> Result<(), Error> {
-            layouter.assign_region(
-                || "copy",
-                |mut region| {
-                    region.constrain_equal(left, right)?;
-                    region.constrain_equal(left, right)
-                },
-            )
-        }
-        fn public_input<F>(&self, layouter: &mut impl Layouter<FF>, mut f: F) -> Result<Cell, Error>
-        where
-            F: FnMut() -> Value<FF>,
-        {
-            layouter.assign_region(
-                || "public_input",
-                |mut region| {
-                    let value = region.assign_advice(|| "value", self.config.a, 0, &mut f)?;
-                    region.assign_fixed(
-                        || "public",
-                        self.config.sp,
-                        0,
-                        || Value::known(FF::ONE),
-                    )?;
-=======
 #[test]
 fn plonk_api() {
     const K: u32 = 17;
->>>>>>> 84003a20
 
     #[derive(Clone)]
     struct MyCircuit<F: Field> {
@@ -808,20 +607,6 @@
         }
     }
 
-<<<<<<< HEAD
-    macro_rules! common {
-        ($scheme:ident) => {{
-            let a = <$scheme as CommitmentScheme>::Scalar::from(2834758237)
-                * <$scheme as CommitmentScheme>::Scalar::ZETA;
-            let instance = <$scheme as CommitmentScheme>::Scalar::ONE
-                + <$scheme as CommitmentScheme>::Scalar::ONE;
-            let lookup_table = vec![instance, a, a, <$scheme as CommitmentScheme>::Scalar::ZERO];
-            (a, instance, lookup_table)
-        }};
-    }
-
-=======
->>>>>>> 84003a20
     /*
     macro_rules! bad_keys {
         ($scheme:ident) => {{
@@ -911,42 +696,8 @@
         transcript.finalize()
     }
 
-<<<<<<< HEAD
-    fn verify_proof<
-        'a,
-        'params,
-        Scheme: CommitmentScheme,
-        V: Verifier<'params, Scheme>,
-        E: EncodedChallenge<Scheme::Curve>,
-        T: TranscriptReadBuffer<&'a [u8], Scheme::Curve, E>,
-        Strategy: VerificationStrategy<'params, Scheme, V, Output = Strategy>,
-    >(
-        params_verifier: &'params Scheme::ParamsVerifier,
-        vk: &VerifyingKey<Scheme::Curve>,
-        proof: &'a [u8],
-    ) where
         Scheme::Scalar: Ord + WithSmallOrderMulGroup<3> + FromUniformBytes<64>,
     {
-        let (_, instance, _) = common!(Scheme);
-        let pubinputs = [instance];
-
-        let mut transcript = T::init(proof);
-
-        let strategy = Strategy::new(params_verifier);
-        let strategy = verify_plonk_proof(
-            params_verifier,
-            vk,
-            strategy,
-            &[&[&pubinputs[..]], &[&pubinputs[..]]],
-            &mut transcript,
-        )
-        .unwrap();
-
-        assert!(strategy.finalize());
-    }
-
-=======
->>>>>>> 84003a20
     fn test_plonk_api_gwc() {
         use halo2_proofs::poly::kzg::commitment::{KZGCommitmentScheme, ParamsKZG};
         use halo2_proofs::poly::kzg::multiopen::{ProverGWC, VerifierGWC};

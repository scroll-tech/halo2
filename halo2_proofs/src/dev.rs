//! Tools for developing circuits.

use std::collections::HashMap;
use std::collections::HashSet;
use std::iter;
use std::ops::{Add, Mul, Neg, Range};
use std::sync::Arc;
use std::time::Instant;

use blake2b_simd::blake2b;
<<<<<<< HEAD
use ff::Field;
use ff::FromUniformBytes;
=======
use ff::FromUniformBytes;
use ff::{BatchInvert, Field};
use group::Group;
>>>>>>> 84003a20

use crate::plonk::permutation::keygen::Assembly;
use crate::{
    circuit,
    plonk::{
        permutation, sealed, Advice, Any, Assigned, Assignment, Challenge, Circuit, Column,
        ConstraintSystem, Error, Expression, Fixed, FloorPlanner, Instance, Selector,
    },
};

#[cfg(feature = "multiphase-mock-prover")]
use crate::{plonk::sealed::SealedPhase, plonk::FirstPhase, plonk::Phase};
#[cfg(feature = "multiphase-mock-prover")]
use ff::BatchInvert;
#[cfg(feature = "multiphase-mock-prover")]
use group::Group;

#[cfg(feature = "multicore")]
use crate::multicore::{
    IndexedParallelIterator, IntoParallelIterator, IntoParallelRefIterator, ParallelIterator,
    ParallelSliceMut,
};

pub mod metadata;
use metadata::Column as ColumnMetadata;
mod util;

mod failure;
pub use failure::{FailureLocation, VerifyFailure};

pub mod cost;
pub use cost::CircuitCost;

mod gates;
pub use gates::CircuitGates;

use crate::two_dim_vec_to_vec_of_slice;
mod tfp;
pub use tfp::TracingFloorPlanner;

#[cfg(feature = "dev-graph")]
mod graph;

use crate::helpers::CopyCell;
#[cfg(feature = "dev-graph")]
#[cfg_attr(docsrs, doc(cfg(feature = "dev-graph")))]
pub use graph::{circuit_dot_graph, layout::CircuitLayout};

pub use crate::circuit::value_dev::unwrap_value;

#[derive(Clone, Debug)]
struct Region {
    /// The name of the region. Not required to be unique.
    name: String,
    /// The columns involved in this region.
    columns: HashSet<Column<Any>>,
    /// The rows that this region starts and ends on, if known.
    rows: Option<(usize, usize)>,
    /// The selectors that have been enabled in this region. All other selectors are by
    /// construction not enabled.
    enabled_selectors: HashMap<Selector, Vec<usize>>,
    /// Annotations given to Advice, Fixed or Instance columns within a region context.
    annotations: HashMap<ColumnMetadata, String>,
    /// The cells assigned in this region. We store this as a `Vec` so that if any cells
    /// are double-assigned, they will be visibly darker.
    cells: HashMap<(Column<Any>, usize), usize>,
    /// The copies that need to be enforced in this region.
    copies: Vec<(CopyCell, CopyCell)>,
}

impl Region {
    fn update_extent(&mut self, column: Column<Any>, row: usize) {
        self.columns.insert(column);

        // The region start is the earliest row assigned to.
        // The region end is the latest row assigned to.
        let (mut start, mut end) = self.rows.unwrap_or((row, row));
        if row < start {
            // The first row assigned was not at start 0 within the region.
            start = row;
        }
        if row > end {
            end = row;
        }
        self.rows = Some((start, end));
    }
}

/// The value of a particular cell within the circuit.
<<<<<<< HEAD
#[derive(Clone, Copy, Debug, Eq)]
=======
#[derive(Clone, Copy, Debug)]
>>>>>>> 84003a20
pub enum CellValue<F: Field> {
    /// An unassigned cell.
    Unassigned,
    /// A cell that has been assigned a value.
    Assigned(F),
    /// A value stored as a fraction to enable batch inversion.
    #[cfg(feature = "mock-batch-inv")]
    Rational(F, F),
    /// A unique poisoned cell.
    Poison(usize),
}

impl<F: Field> PartialEq for CellValue<F> {
    fn eq(&self, other: &Self) -> bool {
        match (self, other) {
            (Self::Unassigned, Self::Unassigned) => true,
            (Self::Assigned(a), Self::Assigned(b)) => a == b,
            #[cfg(feature = "mock-batch-inv")]
            (Self::Rational(a, b), Self::Rational(c, d)) => *a * d == *b * c,
            #[cfg(feature = "mock-batch-inv")]
            (Self::Assigned(a), Self::Rational(n, d)) => *a * *d == *n,
            #[cfg(feature = "mock-batch-inv")]
            (Self::Rational(n, d), Self::Assigned(a)) => *a * *d == *n,
            (Self::Poison(a), Self::Poison(b)) => a == b,
            _ => false,
        }
    }
}

#[cfg(feature = "mock-batch-inv")]
impl<F: Field> CellValue<F> {
    /// Returns the numerator.
    pub fn numerator(&self) -> Option<F> {
        match self {
            Self::Rational(numerator, _) => Some(*numerator),
            _ => None,
        }
    }

    /// Returns the denominator
    pub fn denominator(&self) -> Option<F> {
        match self {
            Self::Rational(_, denominator) => Some(*denominator),
            _ => None,
        }
    }
}

#[cfg(feature = "mock-batch-inv")]
impl<F: Field> From<Assigned<F>> for CellValue<F> {
    fn from(value: Assigned<F>) -> Self {
        match value {
            Assigned::Zero => CellValue::Unassigned,
            Assigned::Trivial(value) => CellValue::Assigned(value),
            Assigned::Rational(numerator, denominator) => {
                CellValue::Rational(numerator, denominator)
            }
        }
    }
}

#[cfg(feature = "mock-batch-inv")]
fn calculate_assigned_values<F: Field>(cell_values: &mut [CellValue<F>], inv_denoms: &[Option<F>]) {
    assert_eq!(inv_denoms.len(), cell_values.len());
    for (value, inv_den) in cell_values.iter_mut().zip(inv_denoms.iter()) {
        // if numerator and denominator exist, calculate the assigned value
        // otherwise, return the original CellValue
        *value = match value {
            CellValue::Rational(numerator, _) => CellValue::Assigned(*numerator * inv_den.unwrap()),
            _ => *value,
        };
    }
}

#[cfg(feature = "mock-batch-inv")]
fn batch_invert_cellvalues<F: Field>(cell_values: &mut [Vec<CellValue<F>>]) {
    let mut denominators: Vec<_> = cell_values
        .iter()
        .map(|f| {
            f.par_iter()
                .map(|value| value.denominator())
                .collect::<Vec<_>>()
        })
        .collect();
    let denominators_len: usize = denominators.iter().map(|f| f.len()).sum();

    let mut_denominators = denominators
        .iter_mut()
        .flat_map(|f| {
            f.iter_mut()
                // If the denominator is trivial, we can skip it, reducing the
                // size of the batch inversion.
                .filter_map(|d| d.as_mut())
        })
        .collect::<Vec<_>>();

    log::info!(
        "num of denominators: {} / {}",
        mut_denominators.len(),
        denominators_len
    );
    if mut_denominators.is_empty() {
        return;
    }

    let num_threads = rayon::current_num_threads();
    let chunk_size = (mut_denominators.len() + num_threads - 1) / num_threads;
    let mut_denominators =
        mut_denominators
            .into_iter()
            .enumerate()
            .fold(vec![vec![]], |mut acc, (i, denom)| {
                let len = acc.len();
                if i % chunk_size == 0 {
                    acc.push(vec![denom])
                } else {
                    acc[len - 1].push(denom);
                }
                acc
            });
    rayon::scope(|scope| {
        for chunk in mut_denominators {
            scope.spawn(|_| {
                chunk.batch_invert();
            });
        }
    });

    for (cell_values, inv_denoms) in cell_values.iter_mut().zip(denominators.iter()) {
        calculate_assigned_values(cell_values, inv_denoms);
    }
}

/// A value within an expression.
#[derive(Clone, Copy, Debug, PartialEq, Eq, Ord, PartialOrd)]
enum Value<F: Field> {
    Real(F),
    Poison,
}

impl<F: Field> From<CellValue<F>> for Value<F> {
    fn from(value: CellValue<F>) -> Self {
        match value {
            // Cells that haven't been explicitly assigned to, default to zero.
            CellValue::Unassigned => Value::Real(F::ZERO),
            CellValue::Assigned(v) => Value::Real(v),
            #[cfg(feature = "mock-batch-inv")]
            CellValue::Rational(n, d) => Value::Real(n * d.invert().unwrap()),
            CellValue::Poison(_) => Value::Poison,
        }
    }
}

impl<F: Field> Neg for Value<F> {
    type Output = Self;

    fn neg(self) -> Self::Output {
        match self {
            Value::Real(a) => Value::Real(-a),
            _ => Value::Poison,
        }
    }
}

impl<F: Field> Add for Value<F> {
    type Output = Self;

    fn add(self, rhs: Self) -> Self::Output {
        match (self, rhs) {
            (Value::Real(a), Value::Real(b)) => Value::Real(a + b),
            _ => Value::Poison,
        }
    }
}

impl<F: Field> Mul for Value<F> {
    type Output = Self;

    fn mul(self, rhs: Self) -> Self::Output {
        match (self, rhs) {
            (Value::Real(a), Value::Real(b)) => Value::Real(a * b),
            // If poison is multiplied by zero, then we treat the poison as unconstrained
            // and we don't propagate it.
            (Value::Real(x), Value::Poison) | (Value::Poison, Value::Real(x))
                if x.is_zero_vartime() =>
            {
                Value::Real(F::ZERO)
            }
            _ => Value::Poison,
        }
    }
}

impl<F: Field> Mul<F> for Value<F> {
    type Output = Self;

    fn mul(self, rhs: F) -> Self::Output {
        match self {
            Value::Real(lhs) => Value::Real(lhs * rhs),
            // If poison is multiplied by zero, then we treat the poison as unconstrained
            // and we don't propagate it.
            Value::Poison if rhs.is_zero_vartime() => Value::Real(F::ZERO),
            _ => Value::Poison,
        }
    }
}

/// A test prover for debugging circuits.
///
/// The normal proving process, when applied to a buggy circuit implementation, might
/// return proofs that do not validate when they should, but it can't indicate anything
/// other than "something is invalid". `MockProver` can be used to figure out _why_ these
/// are invalid: it stores all the private inputs along with the circuit internals, and
/// then checks every constraint manually.
///
/// # Examples
///
/// ```
/// use halo2_proofs::{
///     circuit::{Layouter, SimpleFloorPlanner, Value},
///     dev::{FailureLocation, MockProver, VerifyFailure},
///     plonk::{Advice, Any, Circuit, Column, ConstraintSystem, Error, Selector},
///     poly::Rotation,
/// };
/// use ff::PrimeField;
/// use halo2curves::pasta::Fp;
/// const K: u32 = 5;
///
/// #[derive(Copy, Clone)]
/// struct MyConfig {
///     a: Column<Advice>,
///     b: Column<Advice>,
///     c: Column<Advice>,
///     s: Selector,
/// }
///
/// #[derive(Clone, Default)]
/// struct MyCircuit {
///     a: Value<u64>,
///     b: Value<u64>,
/// }
///
/// impl<F: PrimeField> Circuit<F> for MyCircuit {
///     type Config = MyConfig;
///     type FloorPlanner = SimpleFloorPlanner;
///     #[cfg(feature = "circuit-params")]
///     type Params = ();
///
///     fn without_witnesses(&self) -> Self {
///         Self::default()
///     }
///
///     fn configure(meta: &mut ConstraintSystem<F>) -> MyConfig {
///         let a = meta.advice_column();
///         let b = meta.advice_column();
///         let c = meta.advice_column();
///         let s = meta.selector();
///
///         meta.create_gate("R1CS constraint", |meta| {
///             let a = meta.query_advice(a, Rotation::cur());
///             let b = meta.query_advice(b, Rotation::cur());
///             let c = meta.query_advice(c, Rotation::cur());
///             let s = meta.query_selector(s);
///
///             // BUG: Should be a * b - c
///             Some(("buggy R1CS", s * (a * b + c)))
///         });
///
///         MyConfig { a, b, c, s }
///     }
///
///     fn synthesize(&self, config: MyConfig, mut layouter: impl Layouter<F>) -> Result<(), Error> {
///         layouter.assign_region(|| "Example region", |mut region| {
///             config.s.enable(&mut region, 0)?;
///             region.assign_advice(|| "a", config.a, 0, || {
///                 self.a.map(F::from)
///             })?;
///             region.assign_advice(|| "b", config.b, 0, || {
///                 self.b.map(F::from)
///             })?;
///             region.assign_advice(|| "c", config.c, 0, || {
///                 (self.a * self.b).map(F::from)
///             })?;
///             Ok(())
///         })
///     }
/// }
///
/// // Assemble the private inputs to the circuit.
/// let circuit = MyCircuit {
///     a: Value::known(2),
///     b: Value::known(4),
/// };
///
/// // This circuit has no public inputs.
/// let instance = vec![];
///
/// let prover = MockProver::<Fp>::run(K, &circuit, instance).unwrap();
/// assert_eq!(
///     prover.verify(),
///     Err(vec![VerifyFailure::ConstraintNotSatisfied {
///         constraint: ((0, "R1CS constraint").into(), 0, "buggy R1CS").into(),
///         location: FailureLocation::InRegion {
///             region: (0, "Example region").into(),
///             offset: 0,
///         },
///         cell_values: vec![
///             (((Any::advice(), 0).into(), 0).into(), "0x2".to_string()),
///             (((Any::advice(), 1).into(), 0).into(), "0x4".to_string()),
///             (((Any::advice(), 2).into(), 0).into(), "0x8".to_string()),
///         ],
///     }])
/// );
///
/// // If we provide a too-small K, we get a panic.
/// use std::panic;
/// let result = panic::catch_unwind(|| {
///     MockProver::<Fp>::run(2, &circuit, vec![]).unwrap_err()
/// });
/// assert_eq!(
///     result.unwrap_err().downcast_ref::<String>().unwrap(),
///     "n=4, minimum_rows=8, k=2"
/// );
/// ```
#[derive(Debug)]
pub struct MockProver<'a, F: Field> {
    k: u32,
    n: u32,
    cs: ConstraintSystem<F>,

    /// The regions in the circuit.
    regions: Vec<Region>,
    /// The current region being assigned to. Will be `None` after the circuit has been
    /// synthesized.
    current_region: Option<Region>,

    // The fixed cells in the circuit, arranged as [column][row].
    fixed_vec: Arc<Vec<Vec<CellValue<F>>>>,
    fixed: Vec<&'a mut [CellValue<F>]>,
    // The advice cells in the circuit, arranged as [column][row].
    pub(crate) advice_vec: Arc<Vec<Vec<CellValue<F>>>>,
    pub(crate) advice: Vec<&'a mut [CellValue<F>]>,
    // This field is used only if the "phase_check" feature is turned on.
    advice_prev: Vec<Vec<CellValue<F>>>,
    // The instance cells in the circuit, arranged as [column][row].
    instance: Vec<Vec<InstanceValue<F>>>,

    selectors_vec: Arc<Vec<Vec<bool>>>,
    selectors: Vec<&'a mut [bool]>,

    challenges: Vec<F>,

    /// For mock prover which is generated from `fork()`, this field is None.
    permutation: Option<permutation::keygen::Assembly>,

    rw_rows: Range<usize>,

    // A range of available rows for assignment and copies.
    usable_rows: Range<usize>,

    current_phase: sealed::Phase, // crate::plonk::sealed::Phase,
}

#[derive(Debug, Clone, PartialEq, Eq)]
enum InstanceValue<F: Field> {
    Assigned(F),
    Padding,
}

impl<F: Field> InstanceValue<F> {
    fn value(&self) -> F {
        match self {
            InstanceValue::Assigned(v) => *v,
            InstanceValue::Padding => F::ZERO,
        }
    }
}

#[cfg(feature = "multiphase-mock-prover")]
impl<'a, F: Field> MockProver<'a, F> {
    fn in_phase<P: Phase>(&self, phase: P) -> bool {
        self.current_phase == phase.to_sealed()
    }
}

impl<'a, F: Field> Assignment<F> for MockProver<'a, F> {
    fn enter_region<NR, N>(&mut self, name: N)
    where
        NR: Into<String>,
        N: FnOnce() -> NR,
    {
        #[cfg(feature = "multiphase-mock-prover")]
        if !self.in_phase(FirstPhase) {
            return;
        }

        assert!(self.current_region.is_none());
        self.current_region = Some(Region {
            name: name().into(),
            columns: HashSet::default(),
            rows: None,
            annotations: HashMap::default(),
            enabled_selectors: HashMap::default(),
            cells: HashMap::default(),
            copies: Vec::new(),
        });
    }

    fn exit_region(&mut self) {
        #[cfg(feature = "multiphase-mock-prover")]
        if !self.in_phase(FirstPhase) {
            return;
        }

        self.regions.push(self.current_region.take().unwrap());
    }

    fn annotate_column<A, AR>(&mut self, annotation: A, column: Column<Any>)
    where
        A: FnOnce() -> AR,
        AR: Into<String>,
    {
        #[cfg(feature = "multiphase-mock-prover")]
        if !self.in_phase(FirstPhase) {
            return;
        }

        if let Some(region) = self.current_region.as_mut() {
            region
                .annotations
                .insert(ColumnMetadata::from(column), annotation().into());
        }
    }

    fn enable_selector<A, AR>(&mut self, _: A, selector: &Selector, row: usize) -> Result<(), Error>
    where
        A: FnOnce() -> AR,
        AR: Into<String>,
    {
        #[cfg(feature = "multiphase-mock-prover")]
        {
            if !self.in_phase(FirstPhase) {
                return Ok(());
            }
            assert!(
                self.usable_rows.contains(&row),
                "row={} not in usable_rows={:?}, k={}",
                row,
                self.usable_rows,
                self.k,
            );
        }

        #[cfg(not(feature = "multiphase-mock-prover"))]
        if !self.usable_rows.contains(&row) {
            return Err(Error::not_enough_rows_available(self.k));
        }

        if !self.rw_rows.contains(&row) {
            return Err(Error::InvalidRange(
                row,
                self.current_region
                    .as_ref()
                    .map(|region| region.name.clone())
                    .unwrap(),
            ));
        }

        // Track that this selector was enabled. We require that all selectors are enabled
        // inside some region (i.e. no floating selectors).
        self.current_region
            .as_mut()
            .unwrap()
            .enabled_selectors
            .entry(*selector)
            .or_default()
            .push(row);

        self.selectors[selector.0][row - self.rw_rows.start] = true;

        Ok(())
    }

    fn fork(&mut self, ranges: &[Range<usize>]) -> Result<Vec<Self>, Error> {
        // check ranges are non-overlapping and monotonically increasing
        let mut range_start = self.rw_rows.start;
        for (i, sub_range) in ranges.iter().enumerate() {
            if sub_range.start < range_start {
                // TODO: use more precise error type
                log::error!(
                    "subCS_{} sub_range.start ({}) < range_start ({})",
                    i,
                    sub_range.start,
                    range_start
                );
                return Err(Error::Synthesis);
            }
            if i == ranges.len() - 1 && sub_range.end > self.rw_rows.end {
                log::error!(
                    "subCS_{} sub_range.end ({}) > self.rw_rows.end ({})",
                    i,
                    sub_range.end,
                    self.rw_rows.end
                );
                return Err(Error::Synthesis);
            }
            range_start = sub_range.end;
            log::debug!(
                "subCS_{} rw_rows: {}..{}",
                i,
                sub_range.start,
                sub_range.end
            );
        }

        // split self.fixed into several pieces
        let fixed_ptrs = self
            .fixed
            .iter_mut()
            .map(|vec| vec.as_mut_ptr())
            .collect::<Vec<_>>();
        let selectors_ptrs = self
            .selectors
            .iter_mut()
            .map(|vec| vec.as_mut_ptr())
            .collect::<Vec<_>>();
        let advice_ptrs = self
            .advice
            .iter_mut()
            .map(|vec| vec.as_mut_ptr())
            .collect::<Vec<_>>();

        let mut sub_cs = vec![];
        for (_i, sub_range) in ranges.iter().enumerate() {
            let fixed = fixed_ptrs
                .iter()
                .map(|ptr| unsafe {
                    std::slice::from_raw_parts_mut(
                        ptr.add(sub_range.start),
                        sub_range.end - sub_range.start,
                    )
                })
                .collect::<Vec<&mut [CellValue<F>]>>();
            let selectors = selectors_ptrs
                .iter()
                .map(|ptr| unsafe {
                    std::slice::from_raw_parts_mut(
                        ptr.add(sub_range.start),
                        sub_range.end - sub_range.start,
                    )
                })
                .collect::<Vec<&mut [bool]>>();
            let advice = advice_ptrs
                .iter()
                .map(|ptr| unsafe {
                    std::slice::from_raw_parts_mut(
                        ptr.add(sub_range.start),
                        sub_range.end - sub_range.start,
                    )
                })
                .collect::<Vec<&mut [CellValue<F>]>>();

            sub_cs.push(Self {
                k: self.k,
                n: self.n,
                cs: self.cs.clone(),
                regions: vec![],
                current_region: None,
                fixed_vec: self.fixed_vec.clone(),
                fixed,
                advice_vec: self.advice_vec.clone(),
                advice,
                advice_prev: self.advice_prev.clone(),
                instance: self.instance.clone(),
                selectors_vec: self.selectors_vec.clone(),
                selectors,
                challenges: self.challenges.clone(),
                permutation: None,
                rw_rows: sub_range.clone(),
                usable_rows: self.usable_rows.clone(),
                current_phase: self.current_phase,
            });
        }

        Ok(sub_cs)
    }

    fn merge(&mut self, sub_cs: Vec<Self>) -> Result<(), Error> {
        for (left, right) in sub_cs
            .iter()
            .flat_map(|cs| cs.regions.iter())
            .flat_map(|region| region.copies.iter())
        {
            self.permutation
                .as_mut()
                .expect("root cs permutation should be Some")
                .copy(left.column, left.row, right.column, right.row)?;
        }

        for region in sub_cs.into_iter().map(|cs| cs.regions) {
            self.regions.extend_from_slice(&region[..])
        }

        Ok(())
    }

    fn query_advice(&self, column: Column<Advice>, row: usize) -> Result<F, Error> {
        if !self.usable_rows.contains(&row) {
            return Err(Error::not_enough_rows_available(self.k));
        }
        if !self.rw_rows.contains(&row) {
            return Err(Error::InvalidRange(
                row,
                self.current_region
                    .as_ref()
                    .map(|region| region.name.clone())
                    .unwrap(),
            ));
        }
        self.advice
            .get(column.index())
            .and_then(|v| v.get(row - self.rw_rows.start))
            .map(|v| match v {
                CellValue::Assigned(f) => *f,
                #[cfg(feature = "mock-batch-inv")]
                CellValue::Rational(n, d) => *n * d.invert().unwrap_or(F::ZERO),
                _ => F::ZERO,
            })
            .ok_or(Error::BoundsFailure)
    }

    fn query_fixed(&self, column: Column<Fixed>, row: usize) -> Result<F, Error> {
        if !self.usable_rows.contains(&row) {
            return Err(Error::not_enough_rows_available(self.k));
        }
        if !self.rw_rows.contains(&row) {
            return Err(Error::InvalidRange(
                row,
                self.current_region
                    .as_ref()
                    .map(|region| region.name.clone())
                    .unwrap(),
            ));
        }
        self.fixed
            .get(column.index())
            .and_then(|v| v.get(row - self.rw_rows.start))
            .map(|v| match v {
                CellValue::Assigned(f) => *f,
                #[cfg(feature = "mock-batch-inv")]
                CellValue::Rational(n, d) => *n * d.invert().unwrap_or(F::ZERO),
                _ => F::ZERO,
            })
            .ok_or(Error::BoundsFailure)
    }

    fn query_instance(
        &self,
        column: Column<Instance>,
        row: usize,
    ) -> Result<circuit::Value<F>, Error> {
        #[cfg(feature = "multiphase-mock-prover")]
        assert!(
            self.usable_rows.contains(&row),
            "row={}, usable_rows={:?}, k={}",
            row,
            self.usable_rows,
            self.k,
        );

        #[cfg(not(feature = "multiphase-mock-prover"))]
        if !self.usable_rows.contains(&row) {
            return Err(Error::not_enough_rows_available(self.k));
        }

        Ok(self
            .instance
            .get(column.index())
            .and_then(|column| column.get(row))
            .map(|v| circuit::Value::known(v.value()))
            .expect("bound failure"))
    }

    fn assign_advice<V, VR, A, AR>(
        &mut self,
        anno: A,
        column: Column<Advice>,
        row: usize,
        to: V,
    ) -> Result<(), Error>
    where
        V: FnOnce() -> circuit::Value<VR>,
        VR: Into<Assigned<F>>,
        A: FnOnce() -> AR,
        AR: Into<String>,
    {
        // column of 2nd phase does not need to be assigned when synthesis at 1st phase
        if self.current_phase.0 < column.column_type().phase.0 {
            return Ok(());
        }

        #[cfg(feature = "multiphase-mock-prover")]
        if self.in_phase(FirstPhase) {
            assert!(
                self.usable_rows.contains(&row),
                "row={}, usable_rows={:?}, k={}",
                row,
                self.usable_rows,
                self.k,
            );
            if let Some(region) = self.current_region.as_mut() {
                region.update_extent(column.into(), row);
                region
                    .cells
                    .entry((column.into(), row))
                    .and_modify(|count| *count += 1)
                    .or_default();
            }
        }

        #[cfg(not(feature = "multiphase-mock-prover"))]
        if !self.usable_rows.contains(&row) {
            return Err(Error::not_enough_rows_available(self.k));
        }

        if !self.rw_rows.contains(&row) {
            return Err(Error::InvalidRange(
                row,
                self.current_region
                    .as_ref()
                    .map(|region| region.name.clone())
                    .unwrap(),
            ));
        }

        #[cfg(not(feature = "multiphase-mock-prover"))]
        if let Some(region) = self.current_region.as_mut() {
            region.update_extent(column.into(), row);
            region
                .cells
                .entry((column.into(), row))
                .and_modify(|count| *count += 1)
                .or_default();
        }

        let advice_anno = anno().into();
        #[cfg(not(feature = "mock-batch-inv"))]
        let val_res = to().into_field().evaluate().assign();
        #[cfg(feature = "mock-batch-inv")]
        let val_res = to().into_field().assign();
        if val_res.is_err() {
            log::debug!(
                "[{}] assign to advice {:?} at row {} failed at phase {:?}",
                advice_anno,
                column,
                row,
                self.current_phase
            );
        }
        #[cfg(not(feature = "mock-batch-inv"))]
        let assigned = CellValue::Assigned(val_res?);
        #[cfg(feature = "mock-batch-inv")]
        let assigned = CellValue::from(val_res?);

        #[cfg(feature = "multiphase-mock-prover")]
        if self.in_phase(column.column_type().phase) {
            *self
                .advice
                .get_mut(column.index())
                .and_then(|v| v.get_mut(row - self.rw_rows.start))
                .expect("bounds failure") = assigned;
        }

        #[cfg(not(feature = "multiphase-mock-prover"))]
        *self
            .advice
            .get_mut(column.index())
            .and_then(|v| v.get_mut(row - self.rw_rows.start))
            .ok_or(Error::BoundsFailure)? = assigned;

        #[cfg(feature = "phase-check")]
        // if false && self.current_phase.0 > column.column_type().phase.0 {
        if false {
            // Some circuits assign cells more than one times with different values
            // So this check sometimes can be false alarm
            if !self.advice_prev.is_empty() && self.advice_prev[column.index()][row] != assigned {
                panic!("not same new {assigned:?} old {:?}, column idx {} row {} cur phase {:?} col phase {:?} region {:?}",
                    self.advice_prev[column.index()][row],
                    column.index(),
                    row,
                    self.current_phase,
                    column.column_type().phase,
                    self.current_region
                )
            }
        }

        Ok(())
    }

    fn assign_fixed<V, VR, A, AR>(
        &mut self,
        _: A,
        column: Column<Fixed>,
        row: usize,
        to: V,
    ) -> Result<(), Error>
    where
        V: FnOnce() -> circuit::Value<VR>,
        VR: Into<Assigned<F>>,
        A: FnOnce() -> AR,
        AR: Into<String>,
    {
        #[cfg(not(feature = "multiphase-mock-prover"))]
        if !self.usable_rows.contains(&row) {
            return Err(Error::not_enough_rows_available(self.k));
        }

        #[cfg(feature = "multiphase-mock-prover")]
        {
            if !self.in_phase(FirstPhase) {
                return Ok(());
            }

            assert!(
                self.usable_rows.contains(&row),
                "row={}, usable_rows={:?}, k={}",
                row,
                self.usable_rows,
                self.k,
            );
        }
        if !self.rw_rows.contains(&row) {
            return Err(Error::InvalidRange(
                row,
                self.current_region
                    .as_ref()
                    .map(|region| region.name.clone())
                    .unwrap(),
            ));
        }

        if let Some(region) = self.current_region.as_mut() {
            region.update_extent(column.into(), row);
            region
                .cells
                .entry((column.into(), row))
                .and_modify(|count| *count += 1)
                .or_default();
        }

        let assigned = self
            .fixed
            .get_mut(column.index())
            .and_then(|v| v.get_mut(row - self.rw_rows.start))
            .ok_or(Error::BoundsFailure);
        if assigned.is_err() {
            println!("fix cell is none: {}, row: {}", column.index(), row);
        }

        #[cfg(not(feature = "mock-batch-inv"))]
        {
            *assigned? = CellValue::Assigned(to().into_field().evaluate().assign()?);
        }
        #[cfg(feature = "mock-batch-inv")]
        {
            *assigned? = CellValue::from(to().into_field().assign()?);
        }

        Ok(())
    }

    fn copy(
        &mut self,
        left_column: Column<Any>,
        left_row: usize,
        right_column: Column<Any>,
        right_row: usize,
    ) -> Result<(), crate::plonk::Error> {
        #[cfg(not(feature = "multiphase-mock-prover"))]
        if !self.usable_rows.contains(&left_row) || !self.usable_rows.contains(&right_row) {
            return Err(Error::not_enough_rows_available(self.k));
        }

        #[cfg(feature = "multiphase-mock-prover")]
        {
            if !self.in_phase(FirstPhase) {
                return Ok(());
            }

            assert!(
                self.usable_rows.contains(&left_row) && self.usable_rows.contains(&right_row),
                "left_row={}, right_row={}, usable_rows={:?}, k={}",
                left_row,
                right_row,
                self.usable_rows,
                self.k,
            );
        }

        match self.permutation.as_mut() {
            Some(permutation) => permutation.copy(left_column, left_row, right_column, right_row),
            None => {
                let left_cell = CopyCell {
                    column: left_column,
                    row: left_row,
                };
                let right_cell = CopyCell {
                    column: right_column,
                    row: right_row,
                };
                self.current_region
                    .as_mut()
                    .unwrap()
                    .copies
                    .push((left_cell, right_cell));
                Ok(())
            }
        }
    }

    fn fill_from_row(
        &mut self,
        col: Column<Fixed>,
        from_row: usize,
        to: circuit::Value<Assigned<F>>,
    ) -> Result<(), Error> {
        #[cfg(not(feature = "multiphase-mock-prover"))]
        if !self.usable_rows.contains(&from_row) {
            return Err(Error::not_enough_rows_available(self.k));
        }
        #[cfg(feature = "multiphase-mock-prover")]
        {
            if !self.in_phase(FirstPhase) {
                return Ok(());
            }

            assert!(
                self.usable_rows.contains(&from_row),
                "row={}, usable_rows={:?}, k={}",
                from_row,
                self.usable_rows,
                self.k,
            );
        }

        for row in self.usable_rows.clone().skip(from_row) {
            self.assign_fixed(|| "", col, row, || to)?;
        }

        Ok(())
    }

    fn get_challenge(&self, challenge: Challenge) -> circuit::Value<F> {
        if self.current_phase <= challenge.phase {
            return circuit::Value::unknown();
        }

        circuit::Value::known(self.challenges[challenge.index()])
    }

    fn push_namespace<NR, N>(&mut self, _: N)
    where
        NR: Into<String>,
        N: FnOnce() -> NR,
    {
        // TODO: Do something with namespaces :)
    }

    fn pop_namespace(&mut self, _: Option<String>) {
        // TODO: Do something with namespaces :)
    }
}

impl<'a, F: FromUniformBytes<64> + Ord> MockProver<'a, F> {
    /// Runs a synthetic keygen-and-prove operation on the given circuit, collecting data
    /// about the constraints and their assignments.
    pub fn run<ConcreteCircuit: Circuit<F>>(
        k: u32,
        circuit: &ConcreteCircuit,
        instance: Vec<Vec<F>>,
    ) -> Result<Self, Error> {
        let n = 1 << k;

        let mut cs = ConstraintSystem::default();
        #[cfg(feature = "circuit-params")]
        let config = ConcreteCircuit::configure_with_params(&mut cs, circuit.params());
        #[cfg(not(feature = "circuit-params"))]
        let config = ConcreteCircuit::configure(&mut cs);
        let cs = cs.chunk_lookups();
        let cs = cs;

        assert!(
            n >= cs.minimum_rows(),
            "n={}, minimum_rows={}, k={}",
            n,
            cs.minimum_rows(),
            k,
        );

        assert_eq!(instance.len(), cs.num_instance_columns);

        let instance = instance
            .into_iter()
            .map(|instance| {
                assert!(
                    instance.len() <= n - (cs.blinding_factors() + 1),
                    "instance.len={}, n={}, cs.blinding_factors={}",
                    instance.len(),
                    n,
                    cs.blinding_factors()
                );

                let mut instance_values = vec![InstanceValue::Padding; n];
                for (idx, value) in instance.into_iter().enumerate() {
                    instance_values[idx] = InstanceValue::Assigned(value);
                }

<<<<<<< HEAD
                instance_values
=======
                instance.resize(n, F::ZERO);
                Ok(instance)
>>>>>>> 84003a20
            })
            .collect::<Vec<_>>();

        // Fixed columns contain no blinding factors.
        let fixed_vec = Arc::new(vec![vec![CellValue::Unassigned; n]; cs.num_fixed_columns]);
        let fixed = two_dim_vec_to_vec_of_slice!(fixed_vec);

        let selectors_vec = Arc::new(vec![vec![false; n]; cs.num_selectors]);
        let selectors = two_dim_vec_to_vec_of_slice!(selectors_vec);

        // Advice columns contain blinding factors.
        let blinding_factors = cs.blinding_factors();
        let usable_rows = n - (blinding_factors + 1);
        let advice_vec = Arc::new(vec![
            {
                let mut column = vec![CellValue::Unassigned; n];
                // Poison unusable rows.
                for (i, cell) in column.iter_mut().enumerate().skip(usable_rows) {
                    *cell = CellValue::Poison(i);
                }
                column
            };
            cs.num_advice_columns
        ]);
        let advice = two_dim_vec_to_vec_of_slice!(advice_vec);

        let permutation = permutation::keygen::Assembly::new(n, &cs.permutation);
        let constants = cs.constants.clone();

        // Use hash chain to derive deterministic challenges for testing
        let challenges: Vec<F> = {
            let mut hash: [u8; 64] = blake2b(b"Halo2-MockProver").as_bytes().try_into().unwrap();
            iter::repeat_with(|| {
                hash = blake2b(&hash).as_bytes().try_into().unwrap();
                F::from_uniform_bytes(&hash)
            })
            .take(cs.num_challenges)
            .collect()
        };

        #[cfg(feature = "phase-check")]
        let current_phase = FirstPhase.to_sealed();
        #[cfg(not(feature = "phase-check"))]
        let current_phase = crate::plonk::sealed::Phase(cs.max_phase());

        let mut prover = MockProver {
            k,
            n: n as u32,
            cs,
            regions: vec![],
            current_region: None,
            fixed_vec,
            fixed,
            advice_vec,
            advice,
            advice_prev: vec![],
            instance,
            selectors_vec,
            selectors,
            #[cfg(feature = "phase-check")]
            challenges: challenges.clone(),
            #[cfg(not(feature = "phase-check"))]
            challenges,
            permutation: Some(permutation),
            rw_rows: 0..usable_rows,
            usable_rows: 0..usable_rows,
            current_phase,
        };

        #[cfg(feature = "phase-check")]
        {
            // check1: phase1 should not assign expr including phase2 challenges
            // check2: phase2 assigns same phase1 columns with phase1
            let mut cur_challenges: Vec<F> = Vec::new();
            let mut last_advice: Vec<Vec<CellValue<F>>> = Vec::new();
            for current_phase in prover.cs.phases() {
                prover.current_phase = current_phase;
                prover.advice_prev = last_advice;
                let syn_res = ConcreteCircuit::FloorPlanner::synthesize(
                    &mut prover,
                    circuit,
                    config.clone(),
                    constants.clone(),
                );
                if syn_res.is_err() {
                    log::error!("mock prover syn failed at phase {:?}", current_phase);
                }
                syn_res?;

                for (index, phase) in prover.cs.challenge_phase.iter().enumerate() {
                    if current_phase == *phase {
                        debug_assert_eq!(cur_challenges.len(), index);
                        cur_challenges.push(challenges[index]);
                    }
                }
                if !prover.advice_prev.is_empty() {
                    let mut err = false;
                    for (idx, advice_values) in prover.advice.iter().enumerate() {
                        if prover.cs.advice_column_phase[idx].0 < current_phase.0
                            && advice_values != &prover.advice_prev[idx]
                        {
                            log::error!(
                                "PHASE ERR column{} not same after phase {:?}",
                                idx,
                                current_phase
                            );
                            err = true;
                        }
                    }
                    if err {
                        panic!("wrong phase assignment");
                    }
                }
                if current_phase.0 < prover.cs.max_phase() {
                    // only keep the regions that we got during last phase's synthesis
                    // as we do not need to verify these regions.
                    prover.regions.clear();
                }
                last_advice = prover.advice_vec.as_ref().clone();
            }
        }

        #[cfg(not(feature = "phase-check"))]
        {
            let syn_time = Instant::now();

            #[cfg(feature = "multiphase-mock-prover")]
            for current_phase in prover.cs.phases() {
                prover.current_phase = current_phase;
                ConcreteCircuit::FloorPlanner::synthesize(
                    &mut prover,
                    circuit,
                    config.clone(),
                    constants.clone(),
                )?;
            }

            #[cfg(not(feature = "multiphase-mock-prover"))]
            ConcreteCircuit::FloorPlanner::synthesize(&mut prover, circuit, config, constants)?;
            log::info!("MockProver synthesize took {:?}", syn_time.elapsed());
        }

        let (cs, selector_polys) = prover
            .cs
            .compress_selectors(prover.selectors_vec.as_ref().clone());
        prover.cs = cs;

        // batch invert
        #[cfg(feature = "mock-batch-inv")]
        {
            batch_invert_cellvalues(
                Arc::get_mut(&mut prover.advice_vec).expect("get_mut prover.advice_vec"),
            );
            batch_invert_cellvalues(
                Arc::get_mut(&mut prover.fixed_vec).expect("get_mut prover.fixed_vec"),
            );
        }
        // add selector polys
        Arc::get_mut(&mut prover.fixed_vec)
            .expect("get_mut prover.fixed_vec")
            .extend(selector_polys.into_iter().map(|poly| {
                let mut v = vec![CellValue::Unassigned; n];
                for (v, p) in v.iter_mut().zip(&poly[..]) {
                    *v = CellValue::Assigned(*p);
                }
                v
            }));
        // update prover.fixed as prover.fixed_vec is updated
        prover.fixed = unsafe {
            let clone = prover.fixed_vec.clone();
            let ptr = Arc::as_ptr(&clone) as *mut Vec<Vec<CellValue<F>>>;
            let mut_ref = &mut (*ptr);
            mut_ref
                .iter_mut()
                .map(|vec| vec.as_mut_slice())
                .collect::<Vec<_>>()
        };
        debug_assert_eq!(Arc::strong_count(&prover.fixed_vec), 1);

        #[cfg(feature = "thread-safe-region")]
        prover.permutation.build_ordered_mapping();

        Ok(prover)
    }

    pub fn advice_values(&self, column: Column<Advice>) -> &[CellValue<F>] {
        self.advice[column.index()]
    }

    pub fn fixed_values(&self, column: Column<Fixed>) -> &[CellValue<F>] {
        self.fixed[column.index()]
    }

    /// Returns `Ok(())` if this `MockProver` is satisfied, or a list of errors indicating
    /// the reasons that the circuit is not satisfied.
    pub fn verify(&self) -> Result<(), Vec<VerifyFailure>> {
        self.verify_at_rows(self.usable_rows.clone(), self.usable_rows.clone())
    }

    /// Returns `Ok(())` if this `MockProver` is satisfied, or a list of errors indicating
    /// the reasons that the circuit is not satisfied.
    /// Constraints are only checked at `gate_row_ids`,
    /// and lookup inputs are only checked at `lookup_input_row_ids`
    pub fn verify_at_rows<I: Clone + Iterator<Item = usize>>(
        &self,
        gate_row_ids: I,
        lookup_input_row_ids: I,
    ) -> Result<(), Vec<VerifyFailure>> {
        let n = self.n as i32;

        // check all the row ids are valid
        for row_id in gate_row_ids.clone() {
            if !self.usable_rows.contains(&row_id) {
                panic!("invalid gate row id {}", row_id)
            }
        }
        for row_id in lookup_input_row_ids.clone() {
            if !self.usable_rows.contains(&row_id) {
                panic!("invalid lookup row id {}", row_id)
            }
        }

        // Check that within each region, all cells used in instantiated gates have been
        // assigned to.
        let selector_errors = self.regions.iter().enumerate().flat_map(|(r_i, r)| {
            r.enabled_selectors.iter().flat_map(move |(selector, at)| {
                // Find the gates enabled by this selector
                self.cs
                    .gates
                    .iter()
                    // Assume that if a queried selector is enabled, the user wants to use the
                    // corresponding gate in some way.
                    //
                    // TODO: This will trip up on the reverse case, where leaving a selector
                    // un-enabled keeps a gate enabled. We could alternatively require that
                    // every selector is explicitly enabled or disabled on every row? But that
                    // seems messy and confusing.
                    .enumerate()
                    .filter(move |(_, g)| g.queried_selectors().contains(selector))
                    .flat_map(move |(gate_index, gate)| {
                        at.iter().flat_map(move |selector_row| {
                            // Selectors are queried with no rotation.
                            let gate_row = *selector_row as i32;

                            gate.queried_cells().iter().filter_map(move |cell| {
                                // Determine where this cell should have been assigned.
                                let cell_row = ((gate_row + n + cell.rotation.0) % n) as usize;

                                match cell.column.column_type() {
                                    Any::Instance => {
                                        // Handle instance cells, which are not in the region.
                                        let instance_value =
                                            &self.instance[cell.column.index()][cell_row];
                                        match instance_value {
                                            InstanceValue::Assigned(_) => None,
                                            _ => Some(VerifyFailure::InstanceCellNotAssigned {
                                                gate: (gate_index, gate.name()).into(),
                                                region: (r_i, r.name.clone()).into(),
                                                gate_offset: *selector_row,
                                                column: cell.column.try_into().unwrap(),
                                                row: cell_row,
                                            }),
                                        }
                                    }
                                    _ => {
                                        // Check that it was assigned!
                                        if r.cells.contains_key(&(cell.column, cell_row)) {
                                            None
                                        } else {
                                            Some(VerifyFailure::CellNotAssigned {
                                                gate: (gate_index, gate.name()).into(),
                                                region: (
                                                    r_i,
                                                    r.name.clone(),
                                                    r.annotations.clone(),
                                                )
                                                    .into(),
                                                gate_offset: *selector_row,
                                                column: cell.column,
                                                offset: cell_row as isize
                                                    - r.rows.unwrap().0 as isize,
                                            })
                                        }
                                    }
                                }
                            })
                        })
                    })
            })
        });

        // Check that all gates are satisfied for all rows.
        let gate_errors =
            self.cs
                .gates
                .iter()
                .enumerate()
                .flat_map(|(gate_index, gate)| {
                    let blinding_rows =
                        (self.n as usize - (self.cs.blinding_factors() + 1))..(self.n as usize);
                    (gate_row_ids.clone().chain(blinding_rows)).flat_map(move |row| {
                        let row = row as i32 + n;
                        gate.polynomials().iter().enumerate().filter_map(
                            move |(poly_index, poly)| match poly.evaluate_lazy(
                                &|scalar| Value::Real(scalar),
                                &|_| panic!("virtual selectors are removed during optimization"),
                                &util::load_slice(n, row, &self.cs.fixed_queries, &self.fixed),
                                &util::load_slice(n, row, &self.cs.advice_queries, &self.advice),
                                &util::load_instance(
                                    n,
                                    row,
                                    &self.cs.instance_queries,
                                    &self.instance,
                                ),
                                &|challenge| Value::Real(self.challenges[challenge.index()]),
                                &|a| -a,
                                &|a, b| a + b,
                                &|a, b| a * b,
                                &|a, scalar| a * scalar,
                                &Value::Real(F::ZERO),
                            ) {
                                Value::Real(x) if x.is_zero_vartime() => None,
                                Value::Real(_) => Some(VerifyFailure::ConstraintNotSatisfied {
                                    constraint: (
                                        (gate_index, gate.name()).into(),
                                        poly_index,
                                        gate.constraint_name(poly_index),
                                    )
                                        .into(),
                                    location: FailureLocation::find_expressions(
                                        &self.cs,
                                        &self.regions,
                                        (row - n) as usize,
                                        Some(poly).into_iter(),
                                    ),
                                    cell_values: util::cell_values(
                                        gate,
                                        poly,
                                        &util::load_slice(
                                            n,
                                            row,
                                            &self.cs.fixed_queries,
                                            &self.fixed,
                                        ),
                                        &util::load_slice(
                                            n,
                                            row,
                                            &self.cs.advice_queries,
                                            &self.advice,
                                        ),
                                        &util::load_instance(
                                            n,
                                            row,
                                            &self.cs.instance_queries,
                                            &self.instance,
                                        ),
                                    ),
                                }),
                                Value::Poison => Some(VerifyFailure::ConstraintPoisoned {
                                    constraint: (
                                        (gate_index, gate.name()).into(),
                                        poly_index,
                                        gate.constraint_name(poly_index),
                                    )
                                        .into(),
                                }),
                            },
                        )
                    })
                });

        let load = |expression: &Expression<F>, row| {
            expression.evaluate_lazy(
                &|scalar| Value::Real(scalar),
                &|_| panic!("virtual selectors are removed during optimization"),
                &|query| {
                    let query = self.cs.fixed_queries[query.index.unwrap()];
                    let column_index = query.0.index();
                    let rotation = query.1 .0;
                    self.fixed[column_index][(row as i32 + n + rotation) as usize % n as usize]
                        .into()
                },
                &|query| {
                    let query = self.cs.advice_queries[query.index.unwrap()];
                    let column_index = query.0.index();
                    let rotation = query.1 .0;
                    self.advice[column_index][(row as i32 + n + rotation) as usize % n as usize]
                        .into()
                },
                &|query| {
                    let query = self.cs.instance_queries[query.index.unwrap()];
                    let column_index = query.0.index();
                    let rotation = query.1 .0;
                    Value::Real(
                        self.instance[column_index]
                            [(row as i32 + n + rotation) as usize % n as usize]
                            .value(),
                    )
                },
                &|challenge| Value::Real(self.challenges[challenge.index()]),
                &|a| -a,
                &|a, b| a + b,
                &|a, b| a * b,
                &|a, scalar| a * scalar,
                &Value::Real(F::ZERO),
            )
        };

        let mut cached_table = Vec::new();
        let mut cached_table_identifier = Vec::new();
        // Check that all lookups exist in their respective tables.
        let lookup_errors =
            self.cs
                .lookups
                .iter()
                .enumerate()
                .flat_map(|(lookup_index, lookup)| {
<<<<<<< HEAD
                    assert!(lookup.table_expressions.len() == lookup.input_expressions.len());
=======
                    let load = |expression: &Expression<F>, row| {
                        expression.evaluate_lazy(
                            &|scalar| Value::Real(scalar),
                            &|_| panic!("virtual selectors are removed during optimization"),
                            &|query| {
                                let query = self.cs.fixed_queries[query.index];
                                let column_index = query.0.index();
                                let rotation = query.1 .0;
                                self.fixed[column_index]
                                    [(row as i32 + n + rotation) as usize % n as usize]
                                    .into()
                            },
                            &|query| {
                                let query = self.cs.advice_queries[query.index];
                                let column_index = query.0.index();
                                let rotation = query.1 .0;
                                self.advice[column_index]
                                    [(row as i32 + n + rotation) as usize % n as usize]
                                    .into()
                            },
                            &|query| {
                                let query = self.cs.instance_queries[query.index];
                                let column_index = query.0.index();
                                let rotation = query.1 .0;
                                Value::Real(
                                    self.instance[column_index]
                                        [(row as i32 + n + rotation) as usize % n as usize],
                                )
                            },
                            &|challenge| Value::Real(self.challenges[challenge.index()]),
                            &|a| -a,
                            &|a, b| a + b,
                            &|a, b| a * b,
                            &|a, scalar| a * scalar,
                            &Value::Real(F::ZERO),
                        )
                    };

                    for input_expressions in lookup.inputs_expressions.iter() {
                        assert!(lookup.table_expressions.len() == input_expressions.len());
                    }
>>>>>>> 84003a20
                    assert!(self.usable_rows.end > 0);

                    // We optimize on the basis that the table might have been filled so that the last
                    // usable row now has the fill contents (it doesn't matter if there was no filling).
                    // Note that this "fill row" necessarily exists in the table, and we use that fact to
                    // slightly simplify the optimization: we're only trying to check that all input rows
                    // are contained in the table, and so we can safely just drop input rows that
                    // match the fill row.
                    let fill_row: Vec<_> = lookup
                        .table_expressions
                        .iter()
                        .map(move |c| load(c, self.usable_rows.end - 1))
                        .collect();

                    let table_identifier = lookup
                        .table_expressions
                        .iter()
                        .map(Expression::identifier)
                        .collect::<Vec<_>>();
                    if table_identifier != cached_table_identifier {
                        cached_table_identifier = table_identifier;

                        // In the real prover, the lookup expressions are never enforced on
                        // unusable rows, due to the (1 - (l_last(X) + l_blind(X))) term.
                        cached_table = self
                            .usable_rows
                            .clone()
                            .filter_map(|table_row| {
                                let t = lookup
                                    .table_expressions
                                    .iter()
                                    .map(move |c| load(c, table_row))
                                    .collect();

                                if t != fill_row {
                                    Some(t)
                                } else {
                                    None
                                }
                            })
                            .collect();
                        cached_table.sort_unstable();
                    }
                    let table = &cached_table;

<<<<<<< HEAD
                    let mut inputs: Vec<(Vec<_>, usize)> = lookup_input_row_ids
                        .clone()
                        .filter_map(|input_row| {
                            let t = lookup
                                .input_expressions
                                .iter()
                                .map(move |c| load(c, input_row))
                                .collect();

                            if t != fill_row {
                                // Also keep track of the original input row, since we're going to sort.
                                Some((t, input_row))
                            } else {
                                None
                            }
                        })
                        .collect();
                    inputs.sort_unstable();

                    let mut i = 0;
                    inputs
=======
                    lookup
                        .inputs_expressions
>>>>>>> 84003a20
                        .iter()
                        .map(|input_expressions| {
                            let mut inputs: Vec<(Vec<_>, usize)> = lookup_input_row_ids
                                .clone()
                                .filter_map(|input_row| {
                                    let t = input_expressions
                                        .iter()
                                        .map(move |c| load(c, input_row))
                                        .collect();

                                    if t != fill_row {
                                        // Also keep track of the original input row, since we're going to sort.
                                        Some((t, input_row))
                                    } else {
                                        None
                                    }
                                })
                                .collect();
                            inputs.sort_unstable();

<<<<<<< HEAD
                                Some(VerifyFailure::Lookup {
                                    name: lookup.name.clone(),
                                    lookup_index,
                                    location: FailureLocation::find_expressions(
                                        &self.cs,
                                        &self.regions,
                                        *input_row,
                                        lookup.input_expressions.iter(),
                                    ),
=======
                            let mut i = 0;
                            inputs
                                .iter()
                                .filter_map(move |(input, input_row)| {
                                    while i < table.len() && &table[i] < input {
                                        i += 1;
                                    }
                                    if i == table.len() || &table[i] > input {
                                        assert!(table.binary_search(input).is_err());

                                        Some(VerifyFailure::Lookup {
                                            name: lookup.name,
                                            lookup_index,
                                            location: FailureLocation::find_expressions(
                                                &self.cs,
                                                &self.regions,
                                                *input_row,
                                                input_expressions.iter(),
                                            ),
                                        })
                                    } else {
                                        None
                                    }
>>>>>>> 84003a20
                                })
                                .collect::<Vec<_>>()
                        })
                        .collect::<Vec<_>>()
                });

        let shuffle_errors =
            self.cs
                .shuffles
                .iter()
                .enumerate()
                .flat_map(|(shuffle_index, shuffle)| {
                    assert!(shuffle.shuffle_expressions.len() == shuffle.input_expressions.len());
                    assert!(self.usable_rows.end > 0);

                    let mut shuffle_rows: Vec<Vec<Value<F>>> = self
                        .usable_rows
                        .clone()
                        .map(|row| {
                            let t = shuffle
                                .shuffle_expressions
                                .iter()
                                .map(move |c| load(c, row))
                                .collect();
                            t
                        })
                        .collect();
                    shuffle_rows.sort();

                    let mut input_rows: Vec<(Vec<Value<F>>, usize)> = self
                        .usable_rows
                        .clone()
                        .map(|input_row| {
                            let t = shuffle
                                .input_expressions
                                .iter()
                                .map(move |c| load(c, input_row))
                                .collect();

                            (t, input_row)
                        })
                        .collect();
                    input_rows.sort();

                    input_rows
                        .iter()
                        .zip(shuffle_rows.iter())
                        .filter_map(|((input_value, row), shuffle_value)| {
                            if shuffle_value != input_value {
                                Some(VerifyFailure::Shuffle {
                                    name: shuffle.name.clone(),
                                    shuffle_index,
                                    location: FailureLocation::find_expressions(
                                        &self.cs,
                                        &self.regions,
                                        *row,
                                        shuffle.input_expressions.iter(),
                                    ),
                                })
                            } else {
                                None
                            }
                        })
                        .collect::<Vec<_>>()
                });

        let mapping = self
            .permutation
            .as_ref()
            .expect("root cs permutation must be Some")
            .mapping();
        // Check that permutations preserve the original values of the cells.
        let perm_errors = {
            // Original values of columns involved in the permutation.
            let original = |column, row| {
                self.cs
                    .permutation
                    .get_columns()
                    .get(column)
                    .map(|c: &Column<Any>| match c.column_type() {
                        Any::Advice(_) => self.advice[c.index()][row],
                        Any::Fixed => self.fixed[c.index()][row],
                        Any::Instance => {
                            let cell: &InstanceValue<F> = &self.instance[c.index()][row];
                            CellValue::Assigned(cell.value())
                        }
                    })
                    .unwrap()
            };

            // Iterate over each column of the permutation
            mapping.enumerate().flat_map(move |(column, values)| {
                // Iterate over each row of the column to check that the cell's
                // value is preserved by the mapping.
                values
                    .enumerate()
                    .filter_map(move |(row, cell)| {
                        let original_cell = original(column, row);
                        let permuted_cell = original(cell.0, cell.1);
                        if original_cell == permuted_cell {
                            None
                        } else {
                            let columns = self.cs.permutation.get_columns();
                            let column = columns.get(column).unwrap();
                            Some(VerifyFailure::Permutation {
                                column: (*column).into(),
                                location: FailureLocation::find(
                                    &self.regions,
                                    row,
                                    Some(column).into_iter().cloned().collect(),
                                ),
                            })
                        }
                    })
                    .collect::<Vec<_>>()
            })
        };

        let mut errors: Vec<_> = iter::empty()
            .chain(selector_errors)
            .chain(gate_errors)
            .chain(lookup_errors.flatten())
            .chain(perm_errors)
            .chain(shuffle_errors)
            .collect();
        if errors.is_empty() {
            Ok(())
        } else {
            // Remove any duplicate `ConstraintPoisoned` errors (we check all unavailable
            // rows in case the trigger is row-specific, but the error message only points
            // at the constraint).
            errors.dedup_by(|a, b| match (a, b) {
                (
                    a @ VerifyFailure::ConstraintPoisoned { .. },
                    b @ VerifyFailure::ConstraintPoisoned { .. },
                ) => a == b,
                _ => false,
            });
            Err(errors)
        }
    }

    /// Returns `Ok(())` if this `MockProver` is satisfied, or a list of errors indicating
    /// the reasons that the circuit is not satisfied.
    /// Constraints and lookup are checked at `usable_rows`, parallelly.
    #[cfg(feature = "multicore")]
    pub fn verify_par(&self) -> Result<(), Vec<VerifyFailure>> {
        self.verify_at_rows_par(self.usable_rows.clone(), self.usable_rows.clone())
    }

    /// Returns `Ok(())` if this `MockProver` is satisfied, or a list of errors indicating
    /// the reasons that the circuit is not satisfied.
    /// Constraints are only checked at `gate_row_ids`, and lookup inputs are only checked at `lookup_input_row_ids`, parallelly.
    #[cfg(feature = "multicore")]
    pub fn verify_at_rows_par<I: Clone + Iterator<Item = usize>>(
        &self,
        gate_row_ids: I,
        lookup_input_row_ids: I,
    ) -> Result<(), Vec<VerifyFailure>> {
        let n = self.n as i32;

        let gate_row_ids = gate_row_ids.collect::<Vec<_>>();
        let lookup_input_row_ids = lookup_input_row_ids.collect::<Vec<_>>();

        // check all the row ids are valid
        gate_row_ids.par_iter().for_each(|row_id| {
            if !self.usable_rows.contains(row_id) {
                panic!("invalid gate row id {}", row_id);
            }
        });
        lookup_input_row_ids.par_iter().for_each(|row_id| {
            if !self.usable_rows.contains(row_id) {
                panic!("invalid gate row id {}", row_id);
            }
        });

        // Check that within each region, all cells used in instantiated gates have been
        // assigned to.
        log::debug!("regions.len() = {}", self.regions.len());
        let selector_errors = self.regions.iter().enumerate().flat_map(|(r_i, r)| {
            r.enabled_selectors.iter().flat_map(move |(selector, at)| {
                // Find the gates enabled by this selector
                self.cs
                    .gates
                    .iter()
                    // Assume that if a queried selector is enabled, the user wants to use the
                    // corresponding gate in some way.
                    //
                    // TODO: This will trip up on the reverse case, where leaving a selector
                    // un-enabled keeps a gate enabled. We could alternatively require that
                    // every selector is explicitly enabled or disabled on every row? But that
                    // seems messy and confusing.
                    .enumerate()
                    .filter(move |(_, g)| g.queried_selectors().contains(selector))
                    .flat_map(move |(gate_index, gate)| {
                        at.par_iter()
                            .flat_map(move |selector_row| {
                                // Selectors are queried with no rotation.
                                let gate_row = *selector_row as i32;

                                gate.queried_cells()
                                    .iter()
                                    .filter_map(move |cell| {
                                        // Determine where this cell should have been assigned.
                                        let cell_row =
                                            ((gate_row + n + cell.rotation.0) % n) as usize;

                                        match cell.column.column_type() {
                                            Any::Instance => {
                                                // Handle instance cells, which are not in the region.
                                                let instance_value =
                                                    &self.instance[cell.column.index()][cell_row];
                                                match instance_value {
                                                    InstanceValue::Assigned(_) => None,
                                                    _ => Some(
                                                        VerifyFailure::InstanceCellNotAssigned {
                                                            gate: (gate_index, gate.name()).into(),
                                                            region: (r_i, r.name.clone()).into(),
                                                            gate_offset: *selector_row,
                                                            column: cell.column.try_into().unwrap(),
                                                            row: cell_row,
                                                        },
                                                    ),
                                                }
                                            }
                                            _ => {
                                                // Check that it was assigned!
                                                if r.cells.contains_key(&(cell.column, cell_row)) {
                                                    None
                                                } else {
                                                    Some(VerifyFailure::CellNotAssigned {
                                                        gate: (gate_index, gate.name()).into(),
                                                        region: (
                                                            r_i,
                                                            r.name.clone(),
                                                            r.annotations.clone(),
                                                        )
                                                            .into(),
                                                        gate_offset: *selector_row,
                                                        column: cell.column,
                                                        offset: cell_row as isize
                                                            - r.rows.unwrap().0 as isize,
                                                    })
                                                }
                                            }
                                        }
                                    })
                                    .collect::<Vec<_>>()
                            })
                            .collect::<Vec<_>>()
                    })
            })
        });

        // Check that all gates are satisfied for all rows.
        let gate_errors = self
            .cs
            .gates
            .iter()
            .enumerate()
            .flat_map(|(gate_index, gate)| {
                let blinding_rows =
                    (self.n as usize - (self.cs.blinding_factors() + 1))..(self.n as usize);
                (gate_row_ids
                    .clone()
                    .into_par_iter()
                    .chain(blinding_rows.into_par_iter()))
                .flat_map(move |row| {
                    let row = row as i32 + n;
                    gate.polynomials()
                        .iter()
                        .enumerate()
                        .filter_map(move |(poly_index, poly)| {
                            match poly.evaluate_lazy(
                                &|scalar| Value::Real(scalar),
                                &|_| panic!("virtual selectors are removed during optimization"),
                                &util::load_slice(n, row, &self.cs.fixed_queries, &self.fixed),
                                &util::load_slice(n, row, &self.cs.advice_queries, &self.advice),
                                &util::load_instance(
                                    n,
                                    row,
                                    &self.cs.instance_queries,
                                    &self.instance,
                                ),
                                &|challenge| Value::Real(self.challenges[challenge.index()]),
                                &|a| -a,
                                &|a, b| a + b,
                                &|a, b| a * b,
                                &|a, scalar| a * scalar,
                                &Value::Real(F::ZERO),
                            ) {
                                Value::Real(x) if x.is_zero_vartime() => None,
                                Value::Real(_) => Some(VerifyFailure::ConstraintNotSatisfied {
                                    constraint: (
                                        (gate_index, gate.name()).into(),
                                        poly_index,
                                        gate.constraint_name(poly_index),
                                    )
                                        .into(),
                                    location: FailureLocation::find_expressions(
                                        &self.cs,
                                        &self.regions,
                                        (row - n) as usize,
                                        Some(poly).into_iter(),
                                    ),
                                    cell_values: util::cell_values(
                                        gate,
                                        poly,
                                        &util::load_slice(
                                            n,
                                            row,
                                            &self.cs.fixed_queries,
                                            &self.fixed,
                                        ),
                                        &util::load_slice(
                                            n,
                                            row,
                                            &self.cs.advice_queries,
                                            &self.advice,
                                        ),
                                        &util::load_instance(
                                            n,
                                            row,
                                            &self.cs.instance_queries,
                                            &self.instance,
                                        ),
                                    ),
                                }),
                                Value::Poison => Some(VerifyFailure::ConstraintPoisoned {
                                    constraint: (
                                        (gate_index, gate.name()).into(),
                                        poly_index,
                                        gate.constraint_name(poly_index),
                                    )
                                        .into(),
                                }),
                            }
                        })
                        .collect::<Vec<_>>()
                })
                .collect::<Vec<_>>()
            });

        let load = |expression: &Expression<F>, row| {
            expression.evaluate_lazy(
                &|scalar| Value::Real(scalar),
                &|_| panic!("virtual selectors are removed during optimization"),
                &|query| {
                    self.fixed[query.column_index]
                        [(row as i32 + n + query.rotation.0) as usize % n as usize]
                        .into()
                },
                &|query| {
                    self.advice[query.column_index]
                        [(row as i32 + n + query.rotation.0) as usize % n as usize]
                        .into()
                },
                &|query| {
                    Value::Real(
                        self.instance[query.column_index]
                            [(row as i32 + n + query.rotation.0) as usize % n as usize]
                            .value(),
                    )
                },
                &|challenge| Value::Real(self.challenges[challenge.index()]),
                &|a| -a,
                &|a, b| a + b,
                &|a, b| a * b,
                &|a, scalar| a * scalar,
                &Value::Real(F::ZERO),
            )
        };

        let mut cached_table = Vec::new();
        let mut cached_table_identifier = Vec::new();
        // Check that all lookups exist in their respective tables.
        let lookup_errors =
            self.cs
                .lookups
                .iter()
                .enumerate()
                .flat_map(|(lookup_index, lookup)| {
<<<<<<< HEAD
                    assert!(lookup.table_expressions.len() == lookup.input_expressions.len());
=======
                    let load = |expression: &Expression<F>, row| {
                        expression.evaluate_lazy(
                            &|scalar| Value::Real(scalar),
                            &|_| panic!("virtual selectors are removed during optimization"),
                            &|query| {
                                self.fixed[query.column_index]
                                    [(row as i32 + n + query.rotation.0) as usize % n as usize]
                                    .into()
                            },
                            &|query| {
                                self.advice[query.column_index]
                                    [(row as i32 + n + query.rotation.0) as usize % n as usize]
                                    .into()
                            },
                            &|query| {
                                Value::Real(
                                    self.instance[query.column_index]
                                        [(row as i32 + n + query.rotation.0) as usize % n as usize],
                                )
                            },
                            &|challenge| Value::Real(self.challenges[challenge.index()]),
                            &|a| -a,
                            &|a, b| a + b,
                            &|a, b| a * b,
                            &|a, scalar| a * scalar,
                            &Value::Real(F::ZERO),
                        )
                    };

                    for input_expressions in lookup.inputs_expressions.iter() {
                        assert!(lookup.table_expressions.len() == input_expressions.len());
                    }
>>>>>>> 84003a20
                    assert!(self.usable_rows.end > 0);

                    // We optimize on the basis that the table might have been filled so that the last
                    // usable row now has the fill contents (it doesn't matter if there was no filling).
                    // Note that this "fill row" necessarily exists in the table, and we use that fact to
                    // slightly simplify the optimization: we're only trying to check that all input rows
                    // are contained in the table, and so we can safely just drop input rows that
                    // match the fill row.
                    let fill_row: Vec<_> = lookup
                        .table_expressions
                        .iter()
                        .map(move |c| load(c, self.usable_rows.end - 1))
                        .collect();

                    let table_identifier = lookup
                        .table_expressions
                        .iter()
                        .map(Expression::identifier)
                        .collect::<Vec<_>>();
                    if table_identifier != cached_table_identifier {
                        cached_table_identifier = table_identifier;

                        // In the real prover, the lookup expressions are never enforced on
                        // unusable rows, due to the (1 - (l_last(X) + l_blind(X))) term.
                        cached_table = self
                            .usable_rows
                            .clone()
                            .into_par_iter()
                            .filter_map(|table_row| {
                                let t = lookup
                                    .table_expressions
                                    .iter()
                                    .map(move |c| load(c, table_row))
                                    .collect();

                                if t != fill_row {
                                    Some(t)
                                } else {
                                    None
                                }
                            })
                            .collect();
                        cached_table.par_sort_unstable();
                    }
                    let table = &cached_table;

                    lookup
                        .inputs_expressions
                        .iter()
                        .map(|input_expressions| {
                            let mut inputs: Vec<(Vec<_>, usize)> = lookup_input_row_ids
                                .clone()
                                .into_par_iter()
                                .filter_map(|input_row| {
                                    let t = input_expressions
                                        .iter()
                                        .map(move |c| load(c, input_row))
                                        .collect();

                                    if t != fill_row {
                                        // Also keep track of the original input row, since we're going to sort.
                                        Some((t, input_row))
                                    } else {
                                        None
                                    }
                                })
                                .collect();
<<<<<<< HEAD

                            if t != fill_row {
                                // Also keep track of the original input row, since we're going to sort.
                                Some((t, input_row))
                            } else {
                                None
                            }
                        })
                        .collect();
                    inputs.par_sort_unstable();

                    inputs
                        .par_iter()
                        .filter_map(move |(input, input_row)| {
                            if table.binary_search(input).is_err() {
                                Some(VerifyFailure::Lookup {
                                    name: lookup.name.clone(),
                                    lookup_index,
                                    location: FailureLocation::find_expressions(
                                        &self.cs,
                                        &self.regions,
                                        *input_row,
                                        lookup.input_expressions.iter(),
                                    ),
=======
                            inputs.par_sort_unstable();

                            inputs
                                .par_iter()
                                .filter_map(move |(input, input_row)| {
                                    if table.binary_search(input).is_err() {
                                        Some(VerifyFailure::Lookup {
                                            name: lookup.name,
                                            lookup_index,
                                            location: FailureLocation::find_expressions(
                                                &self.cs,
                                                &self.regions,
                                                *input_row,
                                                input_expressions.iter(),
                                            ),
                                        })
                                    } else {
                                        None
                                    }
>>>>>>> 84003a20
                                })
                                .collect::<Vec<_>>()
                        })
                        .collect::<Vec<_>>()
                });

        let shuffle_errors =
            self.cs
                .shuffles
                .iter()
                .enumerate()
                .flat_map(|(shuffle_index, shuffle)| {
                    assert!(shuffle.shuffle_expressions.len() == shuffle.input_expressions.len());
                    assert!(self.usable_rows.end > 0);

                    let mut shuffle_rows: Vec<Vec<Value<F>>> = self
                        .usable_rows
                        .clone()
                        .map(|row| {
                            let t = shuffle
                                .shuffle_expressions
                                .iter()
                                .map(move |c| load(c, row))
                                .collect();
                            t
                        })
                        .collect();
                    shuffle_rows.sort();

                    let mut input_rows: Vec<(Vec<Value<F>>, usize)> = self
                        .usable_rows
                        .clone()
                        .map(|input_row| {
                            let t = shuffle
                                .input_expressions
                                .iter()
                                .map(move |c| load(c, input_row))
                                .collect();

                            (t, input_row)
                        })
                        .collect();
                    input_rows.sort();

                    input_rows
                        .iter()
                        .zip(shuffle_rows.iter())
                        .filter_map(|((input_value, row), shuffle_value)| {
                            if shuffle_value != input_value {
                                Some(VerifyFailure::Shuffle {
                                    name: shuffle.name.clone(),
                                    shuffle_index,
                                    location: FailureLocation::find_expressions(
                                        &self.cs,
                                        &self.regions,
                                        *row,
                                        shuffle.input_expressions.iter(),
                                    ),
                                })
                            } else {
                                None
                            }
                        })
                        .collect::<Vec<_>>()
                });

        let mapping = self
            .permutation
            .as_ref()
            .expect("root cs permutation must be Some")
            .mapping();
        // Check that permutations preserve the original values of the cells.
        let perm_errors = {
            // Original values of columns involved in the permutation.
            let original = |column, row| {
                self.cs
                    .permutation
                    .get_columns()
                    .get(column)
                    .map(|c: &Column<Any>| match c.column_type() {
                        Any::Advice(_) => self.advice[c.index()][row],
                        Any::Fixed => self.fixed[c.index()][row],
                        Any::Instance => {
                            let cell: &InstanceValue<F> = &self.instance[c.index()][row];
                            CellValue::Assigned(cell.value())
                        }
                    })
                    .unwrap()
            };

            // Iterate over each column of the permutation
            mapping.enumerate().flat_map(move |(column, values)| {
                // Iterate over each row of the column to check that the cell's
                // value is preserved by the mapping.
                values
                    .enumerate()
                    .filter_map(move |(row, cell)| {
                        let original_cell = original(column, row);
                        let permuted_cell = original(cell.0, cell.1);
                        if original_cell == permuted_cell {
                            None
                        } else {
                            let columns = self.cs.permutation.get_columns();
                            let column = columns.get(column).unwrap();
                            Some(VerifyFailure::Permutation {
                                column: (*column).into(),
                                location: FailureLocation::find(
                                    &self.regions,
                                    row,
                                    Some(column).into_iter().cloned().collect(),
                                ),
                            })
                        }
                    })
                    .collect::<Vec<_>>()
            })
        };

        let mut errors: Vec<_> = iter::empty()
            .chain(selector_errors)
            .chain(gate_errors)
            .chain(lookup_errors.flatten())
            .chain(perm_errors)
            .chain(shuffle_errors)
            .collect();
        if errors.is_empty() {
            Ok(())
        } else {
            // Remove any duplicate `ConstraintPoisoned` errors (we check all unavailable
            // rows in case the trigger is row-specific, but the error message only points
            // at the constraint).
            errors.dedup_by(|a, b| match (a, b) {
                (
                    a @ VerifyFailure::ConstraintPoisoned { .. },
                    b @ VerifyFailure::ConstraintPoisoned { .. },
                ) => a == b,
                _ => false,
            });
            Err(errors)
        }
    }

    /// Panics if the circuit being checked by this `MockProver` is not satisfied.
    ///
    /// Any verification failures will be pretty-printed to stderr before the function
    /// panics.
    ///
    /// Apart from the stderr output, this method is equivalent to:
    /// ```ignore
    /// assert_eq!(prover.verify(), Ok(()));
    /// ```
    pub fn assert_satisfied(&self) {
        if let Err(errs) = self.verify() {
            for err in errs {
                err.emit(self);
                eprintln!();
            }
            panic!("circuit was not satisfied");
        }
    }

    /// Panics if the circuit being checked by this `MockProver` is not satisfied.
    ///
    /// Any verification failures will be pretty-printed to stderr before the function
    /// panics.
    ///
    /// Internally, this function uses a parallel aproach in order to verify the `MockProver` contents.
    ///
    /// Apart from the stderr output, this method is equivalent to:
    /// ```ignore
    /// assert_eq!(prover.verify_par(), Ok(()));
    /// ```
    #[cfg(feature = "multicore")]
    pub fn assert_satisfied_par(&self) {
        if let Err(errs) = self.verify_par() {
            for err in errs {
                err.emit(self);
                eprintln!();
            }
            panic!("circuit was not satisfied");
        }
    }

    /// Panics if the circuit being checked by this `MockProver` is not satisfied.
    ///
    /// Any verification failures will be pretty-printed to stderr before the function
    /// panics.
    ///
    /// Constraints are only checked at `gate_row_ids`, and lookup inputs are only checked at `lookup_input_row_ids`, parallelly.
    ///
    /// Apart from the stderr output, this method is equivalent to:
    /// ```ignore
    /// assert_eq!(prover.verify_at_rows_par(), Ok(()));
    /// ```
    #[cfg(feature = "multicore")]
    pub fn assert_satisfied_at_rows_par<I: Clone + Iterator<Item = usize>>(
        &self,
        gate_row_ids: I,
        lookup_input_row_ids: I,
    ) {
        if let Err(errs) = self.verify_at_rows_par(gate_row_ids, lookup_input_row_ids) {
            for err in errs {
                err.emit(self);
                eprintln!();
            }
            panic!("circuit was not satisfied");
        }
    }

    /// Returns the list of Fixed Columns used within a MockProver instance and the associated values contained on each Cell.
    pub fn fixed(&self) -> &Vec<Vec<CellValue<F>>> {
        self.fixed_vec.as_ref()
    }

    /// Returns the list of Advice Columns used within a MockProver instance and the associated values contained on each Cell.
    pub fn advices(&self) -> &Vec<Vec<CellValue<F>>> {
        self.advice_vec.as_ref()
    }

    /// Returns the permutation argument (`Assembly`) used within a MockProver instance.
    pub fn permutation(&self) -> &Assembly {
        self.permutation.as_ref().unwrap()
    }
}

#[cfg(test)]
mod tests {
    use halo2curves::pasta::Fp;

    use super::{FailureLocation, MockProver, VerifyFailure};
    use crate::{
        circuit::{Layouter, SimpleFloorPlanner, Value},
        plonk::{
            sealed::SealedPhase, Advice, Any, Circuit, Column, ConstraintSystem, Error, Expression,
            FirstPhase, Fixed, Instance, Selector, TableColumn,
        },
        poly::Rotation,
    };

    #[test]
    fn unassigned_cell() {
        const K: u32 = 4;

        #[derive(Clone)]
        struct FaultyCircuitConfig {
            a: Column<Advice>,
            b: Column<Advice>,
            q: Selector,
        }

        struct FaultyCircuit {}

        impl Circuit<Fp> for FaultyCircuit {
            type Config = FaultyCircuitConfig;
            type FloorPlanner = SimpleFloorPlanner;
            #[cfg(feature = "circuit-params")]
            type Params = ();

            fn configure(meta: &mut ConstraintSystem<Fp>) -> Self::Config {
                let a = meta.advice_column();
                let b = meta.advice_column();
                let q = meta.selector();

                meta.create_gate("Equality check", |cells| {
                    let a = cells.query_advice(a, Rotation::prev());
                    let b = cells.query_advice(b, Rotation::cur());
                    let q = cells.query_selector(q);

                    // If q is enabled, a and b must be assigned to.
                    vec![q * (a - b)]
                });

                FaultyCircuitConfig { a, b, q }
            }

            fn without_witnesses(&self) -> Self {
                Self {}
            }

            fn synthesize(
                &self,
                config: Self::Config,
                mut layouter: impl Layouter<Fp>,
            ) -> Result<(), Error> {
                layouter.assign_region(
                    || "Faulty synthesis",
                    |mut region| {
                        // Enable the equality gate.
                        config.q.enable(&mut region, 1)?;

                        // Assign a = 0.
                        region.assign_advice(|| "a", config.a, 0, || Value::known(Fp::zero()))?;

                        // Name Column a
                        region.name_column(|| "This is annotated!", config.a);

                        // Name Column b
                        region.name_column(|| "This is also annotated!", config.b);

                        // BUG: Forget to assign b = 0! This could go unnoticed during
                        // development, because cell values default to zero, which in this
                        // case is fine, but for other assignments would be broken.
                        Ok(())
                    },
                )
            }
        }

        let prover = MockProver::run(K, &FaultyCircuit {}, vec![]).unwrap();
        assert_eq!(
            prover.verify(),
            Err(vec![VerifyFailure::CellNotAssigned {
                gate: (0, "Equality check").into(),
                region: (0, "Faulty synthesis".to_owned()).into(),
                gate_offset: 1,
                column: Column::new(
                    1,
                    Any::Advice(Advice {
                        phase: FirstPhase.to_sealed()
                    })
                ),
                offset: 1,
            }])
        );
    }

    #[test]
    fn bad_lookup_any() {
        const K: u32 = 4;

        #[derive(Clone)]
        struct FaultyCircuitConfig {
            a: Column<Advice>,
            table: Column<Instance>,
            advice_table: Column<Advice>,
            q: Selector,
        }

        struct FaultyCircuit {}

        impl Circuit<Fp> for FaultyCircuit {
            type Config = FaultyCircuitConfig;
            type FloorPlanner = SimpleFloorPlanner;
            #[cfg(feature = "circuit-params")]
            type Params = ();

            fn configure(meta: &mut ConstraintSystem<Fp>) -> Self::Config {
                let a = meta.advice_column();
                let q = meta.complex_selector();
                let table = meta.instance_column();
                let advice_table = meta.advice_column();

                meta.annotate_lookup_any_column(table, || "Inst-Table");
                meta.enable_equality(table);
                meta.annotate_lookup_any_column(advice_table, || "Adv-Table");
                meta.enable_equality(advice_table);

                meta.lookup_any("lookup", |cells| {
                    let a = cells.query_advice(a, Rotation::cur());
                    let q = cells.query_selector(q);
                    let advice_table = cells.query_advice(advice_table, Rotation::cur());
                    let table = cells.query_instance(table, Rotation::cur());

                    // If q is enabled, a must be in the table.
                    // When q is not enabled, lookup the default value instead.
                    let not_q = Expression::Constant(Fp::one()) - q.clone();
                    let default = Expression::Constant(Fp::from(2));
                    vec![
                        (
                            q.clone() * a.clone() + not_q.clone() * default.clone(),
                            table,
                        ),
                        (q * a + not_q * default, advice_table),
                    ]
                });

                FaultyCircuitConfig {
                    a,
                    q,
                    table,
                    advice_table,
                }
            }

            fn without_witnesses(&self) -> Self {
                Self {}
            }

            fn synthesize(
                &self,
                config: Self::Config,
                mut layouter: impl Layouter<Fp>,
            ) -> Result<(), Error> {
                // No assignment needed for the table as is an Instance Column.

                layouter.assign_region(
                    || "Good synthesis",
                    |mut region| {
                        // Enable the lookup on rows 0 and 1.
                        config.q.enable(&mut region, 0)?;
                        config.q.enable(&mut region, 1)?;

                        for i in 0..4 {
                            // Load Advice lookup table with Instance lookup table values.
                            region.assign_advice_from_instance(
                                || "Advice from instance tables",
                                config.table,
                                i,
                                config.advice_table,
                                i,
                            )?;
                        }

                        // Assign a = 2 and a = 6.
                        region.assign_advice(
                            || "a = 2",
                            config.a,
                            0,
                            || Value::known(Fp::from(2)),
                        )?;
                        region.assign_advice(
                            || "a = 6",
                            config.a,
                            1,
                            || Value::known(Fp::from(6)),
                        )?;

                        Ok(())
                    },
                )?;

                layouter.assign_region(
                    || "Faulty synthesis",
                    |mut region| {
                        // Enable the lookup on rows 0 and 1.
                        config.q.enable(&mut region, 0)?;
                        config.q.enable(&mut region, 1)?;

                        for i in 0..4 {
                            // Load Advice lookup table with Instance lookup table values.
                            region.assign_advice_from_instance(
                                || "Advice from instance tables",
                                config.table,
                                i,
                                config.advice_table,
                                i,
                            )?;
                        }

                        // Assign a = 4.
                        region.assign_advice(
                            || "a = 4",
                            config.a,
                            0,
                            || Value::known(Fp::from(4)),
                        )?;

                        // BUG: Assign a = 5, which doesn't exist in the table!
                        region.assign_advice(
                            || "a = 5",
                            config.a,
                            1,
                            || Value::known(Fp::from(5)),
                        )?;

                        region.name_column(|| "Witness example", config.a);

                        Ok(())
                    },
                )
            }
        }

        let prover = MockProver::run(
            K,
            &FaultyCircuit {},
            // This is our "lookup table".
            vec![vec![
                Fp::from(1u64),
                Fp::from(2u64),
                Fp::from(4u64),
                Fp::from(6u64),
            ]],
        )
        .unwrap();
        assert_eq!(
            prover.verify(),
            Err(vec![VerifyFailure::Lookup {
                name: "lookup".to_string(),
                lookup_index: 0,
                location: FailureLocation::InRegion {
                    region: (1, "Faulty synthesis").into(),
                    offset: 1,
                }
            }])
        );
    }

    #[test]
    fn bad_fixed_lookup() {
        const K: u32 = 4;

        #[derive(Clone)]
        struct FaultyCircuitConfig {
            a: Column<Advice>,
            q: Selector,
            table: TableColumn,
        }

        struct FaultyCircuit {}

        impl Circuit<Fp> for FaultyCircuit {
            type Config = FaultyCircuitConfig;
            type FloorPlanner = SimpleFloorPlanner;
            #[cfg(feature = "circuit-params")]
            type Params = ();

            fn configure(meta: &mut ConstraintSystem<Fp>) -> Self::Config {
                let a = meta.advice_column();
                let q = meta.complex_selector();
                let table = meta.lookup_table_column();
                meta.annotate_lookup_column(table, || "Table1");

                meta.lookup("lookup", |cells| {
                    let a = cells.query_advice(a, Rotation::cur());
                    let q = cells.query_selector(q);

                    // If q is enabled, a must be in the table.
                    // When q is not enabled, lookup the default value instead.
                    let not_q = Expression::Constant(Fp::one()) - q.clone();
                    let default = Expression::Constant(Fp::from(2));
                    vec![(q * a + not_q * default, table)]
                });

                FaultyCircuitConfig { a, q, table }
            }

            fn without_witnesses(&self) -> Self {
                Self {}
            }

            fn synthesize(
                &self,
                config: Self::Config,
                mut layouter: impl Layouter<Fp>,
            ) -> Result<(), Error> {
                layouter.assign_table(
                    || "Doubling table",
                    |mut table| {
                        (1..(1 << (K - 1)))
                            .map(|i| {
                                table.assign_cell(
                                    || format!("table[{}] = {}", i, 2 * i),
                                    config.table,
                                    i - 1,
                                    || Value::known(Fp::from(2 * i as u64)),
                                )
                            })
                            .try_fold((), |_, res| res)
                    },
                )?;

                layouter.assign_region(
                    || "Good synthesis",
                    |mut region| {
                        // Enable the lookup on rows 0 and 1.
                        config.q.enable(&mut region, 0)?;
                        config.q.enable(&mut region, 1)?;

                        // Assign a = 2 and a = 6.
                        region.assign_advice(
                            || "a = 2",
                            config.a,
                            0,
                            || Value::known(Fp::from(2)),
                        )?;
                        region.assign_advice(
                            || "a = 6",
                            config.a,
                            1,
                            || Value::known(Fp::from(6)),
                        )?;

                        Ok(())
                    },
                )?;

                layouter.assign_region(
                    || "Faulty synthesis",
                    |mut region| {
                        // Enable the lookup on rows 0 and 1.
                        config.q.enable(&mut region, 0)?;
                        config.q.enable(&mut region, 1)?;

                        // Assign a = 4.
                        region.assign_advice(
                            || "a = 4",
                            config.a,
                            0,
                            || Value::known(Fp::from(4)),
                        )?;

                        // BUG: Assign a = 5, which doesn't exist in the table!
                        region.assign_advice(
                            || "a = 5",
                            config.a,
                            1,
                            || Value::known(Fp::from(5)),
                        )?;

                        region.name_column(|| "Witness example", config.a);

                        Ok(())
                    },
                )
            }
        }

        let prover = MockProver::run(K, &FaultyCircuit {}, vec![]).unwrap();
        assert_eq!(
            prover.verify(),
            Err(vec![VerifyFailure::Lookup {
                name: "lookup".to_string(),
                lookup_index: 0,
                location: FailureLocation::InRegion {
                    region: (2, "Faulty synthesis").into(),
                    offset: 1,
                }
            }])
        );
    }

    #[test]
    fn contraint_unsatisfied() {
        const K: u32 = 4;

        #[derive(Clone)]
        struct FaultyCircuitConfig {
            a: Column<Advice>,
            b: Column<Advice>,
            c: Column<Advice>,
            d: Column<Fixed>,
            q: Selector,
        }

        struct FaultyCircuit {}

        impl Circuit<Fp> for FaultyCircuit {
            type Config = FaultyCircuitConfig;
            type FloorPlanner = SimpleFloorPlanner;
            #[cfg(feature = "circuit-params")]
            type Params = ();

            fn configure(meta: &mut ConstraintSystem<Fp>) -> Self::Config {
                let a = meta.advice_column();
                let b = meta.advice_column();
                let c = meta.advice_column();
                let d = meta.fixed_column();
                let q = meta.selector();

                meta.create_gate("Equality check", |cells| {
                    let a = cells.query_advice(a, Rotation::cur());
                    let b = cells.query_advice(b, Rotation::cur());
                    let c = cells.query_advice(c, Rotation::cur());
                    let d = cells.query_fixed(d, Rotation::cur());
                    let q = cells.query_selector(q);

                    // If q is enabled, a and b must be assigned to.
                    vec![q * (a - b) * (c - d)]
                });

                FaultyCircuitConfig { a, b, c, d, q }
            }

            fn without_witnesses(&self) -> Self {
                Self {}
            }

            fn synthesize(
                &self,
                config: Self::Config,
                mut layouter: impl Layouter<Fp>,
            ) -> Result<(), Error> {
                layouter.assign_region(
                    || "Correct synthesis",
                    |mut region| {
                        // Enable the equality gate.
                        config.q.enable(&mut region, 0)?;

                        // Assign a = 1.
                        region.assign_advice(|| "a", config.a, 0, || Value::known(Fp::one()))?;

                        // Assign b = 1.
                        region.assign_advice(|| "b", config.b, 0, || Value::known(Fp::one()))?;

                        // Assign c = 5.
                        region.assign_advice(
                            || "c",
                            config.c,
                            0,
                            || Value::known(Fp::from(5u64)),
                        )?;
                        // Assign d = 7.
                        region.assign_fixed(
                            || "d",
                            config.d,
                            0,
                            || Value::known(Fp::from(7u64)),
                        )?;
                        Ok(())
                    },
                )?;
                layouter.assign_region(
                    || "Wrong synthesis",
                    |mut region| {
                        // Enable the equality gate.
                        config.q.enable(&mut region, 0)?;

                        // Assign a = 1.
                        region.assign_advice(|| "a", config.a, 0, || Value::known(Fp::one()))?;

                        // Assign b = 0.
                        region.assign_advice(|| "b", config.b, 0, || Value::known(Fp::zero()))?;

                        // Name Column a
                        region.name_column(|| "This is Advice!", config.a);
                        // Name Column b
                        region.name_column(|| "This is Advice too!", config.b);

                        // Assign c = 5.
                        region.assign_advice(
                            || "c",
                            config.c,
                            0,
                            || Value::known(Fp::from(5u64)),
                        )?;
                        // Assign d = 7.
                        region.assign_fixed(
                            || "d",
                            config.d,
                            0,
                            || Value::known(Fp::from(7u64)),
                        )?;

                        // Name Column c
                        region.name_column(|| "Another one!", config.c);
                        // Name Column d
                        region.name_column(|| "This is a Fixed!", config.d);

                        // Note that none of the terms cancel eachother. Therefore we will have a constraint that is non satisfied for
                        // the `Equalty check` gate.
                        Ok(())
                    },
                )
            }
        }

        let prover = MockProver::run(K, &FaultyCircuit {}, vec![]).unwrap();
        assert_eq!(
            prover.verify(),
            Err(vec![VerifyFailure::ConstraintNotSatisfied {
                constraint: ((0, "Equality check").into(), 0, "").into(),
                location: FailureLocation::InRegion {
                    region: (1, "Wrong synthesis").into(),
                    offset: 0,
                },
                cell_values: vec![
                    (
                        (
                            (
                                Any::Advice(Advice {
                                    phase: FirstPhase.to_sealed()
                                }),
                                0
                            )
                                .into(),
                            0
                        )
                            .into(),
                        "1".to_string()
                    ),
                    (
                        (
                            (
                                Any::Advice(Advice {
                                    phase: FirstPhase.to_sealed()
                                }),
                                1
                            )
                                .into(),
                            0
                        )
                            .into(),
                        "0".to_string()
                    ),
                    (
                        (
                            (
                                Any::Advice(Advice {
                                    phase: FirstPhase.to_sealed()
                                }),
                                2
                            )
                                .into(),
                            0
                        )
                            .into(),
                        "0x5".to_string()
                    ),
                    (((Any::Fixed, 0).into(), 0).into(), "0x7".to_string()),
                ],
            },])
        )
    }
}<|MERGE_RESOLUTION|>--- conflicted
+++ resolved
@@ -8,14 +8,10 @@
 use std::time::Instant;
 
 use blake2b_simd::blake2b;
-<<<<<<< HEAD
 use ff::Field;
 use ff::FromUniformBytes;
-=======
 use ff::FromUniformBytes;
-use ff::{BatchInvert, Field};
 use group::Group;
->>>>>>> 84003a20
 
 use crate::plonk::permutation::keygen::Assembly;
 use crate::{
@@ -105,11 +101,7 @@
 }
 
 /// The value of a particular cell within the circuit.
-<<<<<<< HEAD
 #[derive(Clone, Copy, Debug, Eq)]
-=======
-#[derive(Clone, Copy, Debug)]
->>>>>>> 84003a20
 pub enum CellValue<F: Field> {
     /// An unassigned cell.
     Unassigned,
@@ -1128,12 +1120,7 @@
                     instance_values[idx] = InstanceValue::Assigned(value);
                 }
 
-<<<<<<< HEAD
                 instance_values
-=======
-                instance.resize(n, F::ZERO);
-                Ok(instance)
->>>>>>> 84003a20
             })
             .collect::<Vec<_>>();
 
@@ -1551,51 +1538,6 @@
                 .iter()
                 .enumerate()
                 .flat_map(|(lookup_index, lookup)| {
-<<<<<<< HEAD
-                    assert!(lookup.table_expressions.len() == lookup.input_expressions.len());
-=======
-                    let load = |expression: &Expression<F>, row| {
-                        expression.evaluate_lazy(
-                            &|scalar| Value::Real(scalar),
-                            &|_| panic!("virtual selectors are removed during optimization"),
-                            &|query| {
-                                let query = self.cs.fixed_queries[query.index];
-                                let column_index = query.0.index();
-                                let rotation = query.1 .0;
-                                self.fixed[column_index]
-                                    [(row as i32 + n + rotation) as usize % n as usize]
-                                    .into()
-                            },
-                            &|query| {
-                                let query = self.cs.advice_queries[query.index];
-                                let column_index = query.0.index();
-                                let rotation = query.1 .0;
-                                self.advice[column_index]
-                                    [(row as i32 + n + rotation) as usize % n as usize]
-                                    .into()
-                            },
-                            &|query| {
-                                let query = self.cs.instance_queries[query.index];
-                                let column_index = query.0.index();
-                                let rotation = query.1 .0;
-                                Value::Real(
-                                    self.instance[column_index]
-                                        [(row as i32 + n + rotation) as usize % n as usize],
-                                )
-                            },
-                            &|challenge| Value::Real(self.challenges[challenge.index()]),
-                            &|a| -a,
-                            &|a, b| a + b,
-                            &|a, b| a * b,
-                            &|a, scalar| a * scalar,
-                            &Value::Real(F::ZERO),
-                        )
-                    };
-
-                    for input_expressions in lookup.inputs_expressions.iter() {
-                        assert!(lookup.table_expressions.len() == input_expressions.len());
-                    }
->>>>>>> 84003a20
                     assert!(self.usable_rows.end > 0);
 
                     // We optimize on the basis that the table might have been filled so that the last
@@ -1641,32 +1583,8 @@
                     }
                     let table = &cached_table;
 
-<<<<<<< HEAD
-                    let mut inputs: Vec<(Vec<_>, usize)> = lookup_input_row_ids
-                        .clone()
-                        .filter_map(|input_row| {
-                            let t = lookup
-                                .input_expressions
-                                .iter()
-                                .map(move |c| load(c, input_row))
-                                .collect();
-
-                            if t != fill_row {
-                                // Also keep track of the original input row, since we're going to sort.
-                                Some((t, input_row))
-                            } else {
-                                None
-                            }
-                        })
-                        .collect();
-                    inputs.sort_unstable();
-
-                    let mut i = 0;
-                    inputs
-=======
                     lookup
                         .inputs_expressions
->>>>>>> 84003a20
                         .iter()
                         .map(|input_expressions| {
                             let mut inputs: Vec<(Vec<_>, usize)> = lookup_input_row_ids
@@ -1687,17 +1605,6 @@
                                 .collect();
                             inputs.sort_unstable();
 
-<<<<<<< HEAD
-                                Some(VerifyFailure::Lookup {
-                                    name: lookup.name.clone(),
-                                    lookup_index,
-                                    location: FailureLocation::find_expressions(
-                                        &self.cs,
-                                        &self.regions,
-                                        *input_row,
-                                        lookup.input_expressions.iter(),
-                                    ),
-=======
                             let mut i = 0;
                             inputs
                                 .iter()
@@ -1709,7 +1616,7 @@
                                         assert!(table.binary_search(input).is_err());
 
                                         Some(VerifyFailure::Lookup {
-                                            name: lookup.name,
+                                    name: lookup.name.clone(),
                                             lookup_index,
                                             location: FailureLocation::find_expressions(
                                                 &self.cs,
@@ -1721,7 +1628,6 @@
                                     } else {
                                         None
                                     }
->>>>>>> 84003a20
                                 })
                                 .collect::<Vec<_>>()
                         })
@@ -2104,42 +2010,6 @@
                 .iter()
                 .enumerate()
                 .flat_map(|(lookup_index, lookup)| {
-<<<<<<< HEAD
-                    assert!(lookup.table_expressions.len() == lookup.input_expressions.len());
-=======
-                    let load = |expression: &Expression<F>, row| {
-                        expression.evaluate_lazy(
-                            &|scalar| Value::Real(scalar),
-                            &|_| panic!("virtual selectors are removed during optimization"),
-                            &|query| {
-                                self.fixed[query.column_index]
-                                    [(row as i32 + n + query.rotation.0) as usize % n as usize]
-                                    .into()
-                            },
-                            &|query| {
-                                self.advice[query.column_index]
-                                    [(row as i32 + n + query.rotation.0) as usize % n as usize]
-                                    .into()
-                            },
-                            &|query| {
-                                Value::Real(
-                                    self.instance[query.column_index]
-                                        [(row as i32 + n + query.rotation.0) as usize % n as usize],
-                                )
-                            },
-                            &|challenge| Value::Real(self.challenges[challenge.index()]),
-                            &|a| -a,
-                            &|a, b| a + b,
-                            &|a, b| a * b,
-                            &|a, scalar| a * scalar,
-                            &Value::Real(F::ZERO),
-                        )
-                    };
-
-                    for input_expressions in lookup.inputs_expressions.iter() {
-                        assert!(lookup.table_expressions.len() == input_expressions.len());
-                    }
->>>>>>> 84003a20
                     assert!(self.usable_rows.end > 0);
 
                     // We optimize on the basis that the table might have been filled so that the last
@@ -2207,32 +2077,6 @@
                                     }
                                 })
                                 .collect();
-<<<<<<< HEAD
-
-                            if t != fill_row {
-                                // Also keep track of the original input row, since we're going to sort.
-                                Some((t, input_row))
-                            } else {
-                                None
-                            }
-                        })
-                        .collect();
-                    inputs.par_sort_unstable();
-
-                    inputs
-                        .par_iter()
-                        .filter_map(move |(input, input_row)| {
-                            if table.binary_search(input).is_err() {
-                                Some(VerifyFailure::Lookup {
-                                    name: lookup.name.clone(),
-                                    lookup_index,
-                                    location: FailureLocation::find_expressions(
-                                        &self.cs,
-                                        &self.regions,
-                                        *input_row,
-                                        lookup.input_expressions.iter(),
-                                    ),
-=======
                             inputs.par_sort_unstable();
 
                             inputs
@@ -2240,7 +2084,7 @@
                                 .filter_map(move |(input, input_row)| {
                                     if table.binary_search(input).is_err() {
                                         Some(VerifyFailure::Lookup {
-                                            name: lookup.name,
+                                    name: lookup.name.clone(),
                                             lookup_index,
                                             location: FailureLocation::find_expressions(
                                                 &self.cs,
@@ -2252,7 +2096,6 @@
                                     } else {
                                         None
                                     }
->>>>>>> 84003a20
                                 })
                                 .collect::<Vec<_>>()
                         })

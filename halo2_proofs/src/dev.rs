--- conflicted
+++ resolved
@@ -56,13 +56,9 @@
 #[cfg_attr(docsrs, doc(cfg(feature = "dev-graph")))]
 pub use graph::{circuit_dot_graph, layout::CircuitLayout};
 
-<<<<<<< HEAD
+pub use crate::circuit::value_dev::unwrap_value;
+
 #[derive(Clone, Debug)]
-=======
-pub use crate::circuit::value_dev::unwrap_value;
-
-#[derive(Debug)]
->>>>>>> 5689a747
 struct Region {
     /// The name of the region. Not required to be unique.
     name: String,
@@ -789,7 +785,7 @@
         #[cfg(feature = "phase-check")]
         let current_phase = FirstPhase.to_sealed();
         #[cfg(not(feature = "phase-check"))]
-        let current_phase = sealed::Phase(cs.max_phase());
+        let current_phase = crate::plonk::sealed::Phase(cs.max_phase());
 
         let mut prover = MockProver {
             k,
@@ -1710,12 +1706,12 @@
 
     /// Returns the list of Fixed Columns used within a MockProver instance and the associated values contained on each Cell.
     pub fn fixed(&self) -> &Vec<Vec<CellValue<F>>> {
-        &self.fixed
+        self.fixed_vec.as_ref()
     }
 
     /// Returns the permutation argument (`Assembly`) used within a MockProver instance.
     pub fn permutation(&self) -> &Assembly {
-        &self.permutation
+        self.permutation.as_ref().unwrap()
     }
 }
 

//! Tools for developing circuits.

use std::collections::HashMap;
use std::collections::HashSet;
use std::fmt;
use std::iter;
use std::ops::{Add, DerefMut, Mul, Neg, Range};
use std::sync::Arc;
use std::time::{Duration, Instant};

use blake2b_simd::blake2b;
use ff::{BatchInvert, Field};

use crate::plonk::permutation::keygen::Assembly;
use crate::plonk::sealed::SealedPhase;
use crate::plonk::FirstPhase;
use crate::plonk::ThirdPhase;
use crate::{
    arithmetic::{FieldExt, Group},
    circuit,
    plonk::{
        permutation, Advice, Any, Assigned, Assignment, Challenge, Circuit, Column, ColumnType,
        ConstraintSystem, Error, Expression, Fixed, FloorPlanner, Instance, Phase, Selector,
        VirtualCell,
    },
    poly::Rotation,
};
use rayon::{
    iter::{
        IndexedParallelIterator, IntoParallelIterator, IntoParallelRefIterator, ParallelIterator,
    },
    slice::ParallelSliceMut,
};

pub mod metadata;
use metadata::Column as ColumnMetadata;
mod util;

mod failure;
pub use failure::{FailureLocation, VerifyFailure};

pub mod cost;
pub use cost::CircuitCost;

mod gates;
pub use gates::CircuitGates;

use crate::two_dim_vec_to_vec_of_slice;

#[cfg(feature = "dev-graph")]
mod graph;

use crate::circuit::Cell;
use crate::helpers::CopyCell;
#[cfg(feature = "dev-graph")]
#[cfg_attr(docsrs, doc(cfg(feature = "dev-graph")))]
pub use graph::{circuit_dot_graph, layout::CircuitLayout};

pub use crate::circuit::value_dev::unwrap_value;

#[derive(Clone, Debug)]
struct Region {
    /// The name of the region. Not required to be unique.
    name: String,
    /// The columns involved in this region.
    columns: HashSet<Column<Any>>,
    /// The rows that this region starts and ends on, if known.
    rows: Option<(usize, usize)>,
    /// The selectors that have been enabled in this region. All other selectors are by
    /// construction not enabled.
    enabled_selectors: HashMap<Selector, Vec<usize>>,
    /// Annotations given to Advice, Fixed or Instance columns within a region context.
    annotations: HashMap<ColumnMetadata, String>,
    /// The cells assigned in this region. We store this as a `Vec` so that if any cells
    /// are double-assigned, they will be visibly darker.
    cells: HashMap<(Column<Any>, usize), usize>,
    /// The copies that need to be enforced in this region.
    copies: Vec<(CopyCell, CopyCell)>,
}

impl Region {
    fn update_extent(&mut self, column: Column<Any>, row: usize) {
        self.columns.insert(column);

        // The region start is the earliest row assigned to.
        // The region end is the latest row assigned to.
        let (mut start, mut end) = self.rows.unwrap_or((row, row));
        if row < start {
            // The first row assigned was not at start 0 within the region.
            start = row;
        }
        if row > end {
            end = row;
        }
        self.rows = Some((start, end));
    }
}

/// The value of a particular cell within the circuit.
#[derive(Clone, Copy, Debug)]
pub enum CellValue<F: Group + Field> {
    /// An unassigned cell.
    Unassigned,
    /// A cell that has been assigned a value.
    Assigned(F),
    /// A value stored as a fraction to enable batch inversion.
    Rational(F, F),
    /// A unique poisoned cell.
    Poison(usize),
}

impl<F: Group + Field> PartialEq for CellValue<F> {
    fn eq(&self, other: &Self) -> bool {
        match (self, other) {
            (Self::Unassigned, Self::Unassigned) => true,
            (Self::Assigned(a), Self::Assigned(b)) => a == b,
            (Self::Rational(a, b), Self::Rational(c, d)) => *a * d == *b * c,
            (Self::Poison(a), Self::Poison(b)) => a == b,
            _ => false,
        }
    }
}

impl<F: Group + Field> CellValue<F> {
    /// Returns the numerator.
    pub fn numerator(&self) -> Option<F> {
        match self {
            Self::Rational(numerator, _) => Some(*numerator),
            _ => None,
        }
    }

    /// Returns the denominator
    pub fn denominator(&self) -> Option<F> {
        match self {
            Self::Rational(_, denominator) => Some(*denominator),
            _ => None,
        }
    }
}

impl<F: Group + Field> From<Assigned<F>> for CellValue<F> {
    fn from(value: Assigned<F>) -> Self {
        match value {
            Assigned::Zero => CellValue::Unassigned,
            Assigned::Trivial(value) => CellValue::Assigned(value),
            Assigned::Rational(numerator, denominator) => {
                CellValue::Rational(numerator, denominator)
            }
        }
    }
}

fn calculate_assigned_values<F: Group + Field>(
    cell_values: &mut [CellValue<F>],
    inv_denoms: &[Option<F>],
) {
    assert_eq!(inv_denoms.len(), cell_values.len());
    for (value, inv_den) in cell_values.iter_mut().zip(inv_denoms.iter()) {
        // if numerator and denominator exist, calculate the assigned value
        // otherwise, return the original CellValue
        *value = match value {
            CellValue::Rational(numerator, _) => CellValue::Assigned(*numerator * inv_den.unwrap()),
            _ => *value,
        };
    }
}

fn batch_invert_cellvalues<F: Field + Group>(cell_values: &mut [Vec<CellValue<F>>]) {
    let mut denominators: Vec<_> = cell_values
        .par_iter()
        .map(|f| {
            f.iter()
                .map(|value| value.denominator())
                .collect::<Vec<_>>()
        })
        .collect();

    let mut mut_denominators = denominators
        .iter_mut()
        .flat_map(|f| {
            f.iter_mut()
                // If the denominator is trivial, we can skip it, reducing the
                // size of the batch inversion.
                .filter_map(|d| d.as_mut())
        })
        .collect::<Vec<_>>();

    // copy from halo2-gpu/halo2_proofs/src/poly.rs: `fn batch_invert_assigned_par`
    let num_threads = rayon::current_num_threads();
    let chunk_size = (mut_denominators.len() + num_threads - 1) / num_threads;
    let mut chunks = vec![];
    while mut_denominators.len() > chunk_size {
        let chunk = mut_denominators.split_off(mut_denominators.len() - chunk_size);
        chunks.push(chunk);
    }
    chunks.push(mut_denominators);
    rayon::scope(|scope| {
        for chunk in chunks {
            scope.spawn(|_| {
                // it seems that &mut [&mut F] does not satisfy the trait bound to batch_invert()
                chunk.batch_invert();
            })
        }
    });

    for (cell_values, inv_denoms) in cell_values.iter_mut().zip(denominators.iter()) {
        calculate_assigned_values(cell_values, &inv_denoms);
    }
}

/// A value within an expression.
#[derive(Clone, Copy, Debug, PartialEq, Eq, Ord, PartialOrd)]
enum Value<F: Group + Field> {
    Real(F),
    Poison,
}

impl<F: Group + Field> From<CellValue<F>> for Value<F> {
    fn from(value: CellValue<F>) -> Self {
        match value {
            // Cells that haven't been explicitly assigned to, default to zero.
            CellValue::Unassigned => Value::Real(F::zero()),
            CellValue::Assigned(v) => Value::Real(v),
            CellValue::Rational(n, d) => Value::Real(n * d.invert().unwrap()),
            CellValue::Poison(_) => Value::Poison,
        }
    }
}

impl<F: Group + Field> Neg for Value<F> {
    type Output = Self;

    fn neg(self) -> Self::Output {
        match self {
            Value::Real(a) => Value::Real(-a),
            _ => Value::Poison,
        }
    }
}

impl<F: Group + Field> Add for Value<F> {
    type Output = Self;

    fn add(self, rhs: Self) -> Self::Output {
        match (self, rhs) {
            (Value::Real(a), Value::Real(b)) => Value::Real(a + b),
            _ => Value::Poison,
        }
    }
}

impl<F: Group + Field> Mul for Value<F> {
    type Output = Self;

    fn mul(self, rhs: Self) -> Self::Output {
        match (self, rhs) {
            (Value::Real(a), Value::Real(b)) => Value::Real(a * b),
            // If poison is multiplied by zero, then we treat the poison as unconstrained
            // and we don't propagate it.
            (Value::Real(x), Value::Poison) | (Value::Poison, Value::Real(x))
                if x.is_zero_vartime() =>
            {
                Value::Real(F::zero())
            }
            _ => Value::Poison,
        }
    }
}

impl<F: Group + Field> Mul<F> for Value<F> {
    type Output = Self;

    fn mul(self, rhs: F) -> Self::Output {
        match self {
            Value::Real(lhs) => Value::Real(lhs * rhs),
            // If poison is multiplied by zero, then we treat the poison as unconstrained
            // and we don't propagate it.
            Value::Poison if rhs.is_zero_vartime() => Value::Real(F::zero()),
            _ => Value::Poison,
        }
    }
}

/// A test prover for debugging circuits.
///
/// The normal proving process, when applied to a buggy circuit implementation, might
/// return proofs that do not validate when they should, but it can't indicate anything
/// other than "something is invalid". `MockProver` can be used to figure out _why_ these
/// are invalid: it stores all the private inputs along with the circuit internals, and
/// then checks every constraint manually.
///
/// # Examples
///
/// ```
/// use halo2_proofs::{
///     arithmetic::FieldExt,
///     circuit::{Layouter, SimpleFloorPlanner, Value},
///     dev::{FailureLocation, MockProver, VerifyFailure},
///     plonk::{Advice, Any, Circuit, Column, ConstraintSystem, Error, Selector},
///     poly::Rotation,
/// };
/// use halo2curves::pasta::Fp;
/// const K: u32 = 5;
///
/// #[derive(Copy, Clone)]
/// struct MyConfig {
///     a: Column<Advice>,
///     b: Column<Advice>,
///     c: Column<Advice>,
///     s: Selector,
/// }
///
/// #[derive(Clone, Default)]
/// struct MyCircuit {
///     a: Value<u64>,
///     b: Value<u64>,
/// }
///
/// impl<F: FieldExt> Circuit<F> for MyCircuit {
///     type Config = MyConfig;
///     type FloorPlanner = SimpleFloorPlanner;
///
///     fn without_witnesses(&self) -> Self {
///         Self::default()
///     }
///
///     fn configure(meta: &mut ConstraintSystem<F>) -> MyConfig {
///         let a = meta.advice_column();
///         let b = meta.advice_column();
///         let c = meta.advice_column();
///         let s = meta.selector();
///
///         meta.create_gate("R1CS constraint", |meta| {
///             let a = meta.query_advice(a, Rotation::cur());
///             let b = meta.query_advice(b, Rotation::cur());
///             let c = meta.query_advice(c, Rotation::cur());
///             let s = meta.query_selector(s);
///
///             // BUG: Should be a * b - c
///             Some(("buggy R1CS", s * (a * b + c)))
///         });
///
///         MyConfig { a, b, c, s }
///     }
///
///     fn synthesize(&self, config: MyConfig, mut layouter: impl Layouter<F>) -> Result<(), Error> {
///         layouter.assign_region(|| "Example region", |mut region| {
///             config.s.enable(&mut region, 0)?;
///             region.assign_advice(|| "a", config.a, 0, || {
///                 self.a.map(F::from)
///             })?;
///             region.assign_advice(|| "b", config.b, 0, || {
///                 self.b.map(F::from)
///             })?;
///             region.assign_advice(|| "c", config.c, 0, || {
///                 (self.a * self.b).map(F::from)
///             })?;
///             Ok(())
///         })
///     }
/// }
///
/// // Assemble the private inputs to the circuit.
/// let circuit = MyCircuit {
///     a: Value::known(2),
///     b: Value::known(4),
/// };
///
/// // This circuit has no public inputs.
/// let instance = vec![];
///
/// let prover = MockProver::<Fp>::run(K, &circuit, instance).unwrap();
/// assert_eq!(
///     prover.verify(),
///     Err(vec![VerifyFailure::ConstraintNotSatisfied {
///         constraint: ((0, "R1CS constraint").into(), 0, "buggy R1CS").into(),
///         location: FailureLocation::InRegion {
///             region: (0, "Example region").into(),
///             offset: 0,
///         },
///         cell_values: vec![
///             (((Any::advice(), 0).into(), 0).into(), "0x2".to_string()),
///             (((Any::advice(), 1).into(), 0).into(), "0x4".to_string()),
///             (((Any::advice(), 2).into(), 0).into(), "0x8".to_string()),
///         ],
///     }])
/// );
///
/// // If we provide a too-small K, we get an error.
/// assert!(matches!(
///     MockProver::<Fp>::run(2, &circuit, vec![]).unwrap_err(),
///     Error::NotEnoughRowsAvailable {
///         current_k,
///     } if current_k == 2,
/// ));
/// ```
#[derive(Debug)]
pub struct MockProver<'a, F: Group + Field> {
    k: u32,
    n: u32,
    cs: ConstraintSystem<F>,

    /// The regions in the circuit.
    regions: Vec<Region>,
    /// The current region being assigned to. Will be `None` after the circuit has been
    /// synthesized.
    current_region: Option<Region>,

    // The fixed cells in the circuit, arranged as [column][row].
    fixed_vec: Arc<Vec<Vec<CellValue<F>>>>,
    fixed: Vec<&'a mut [CellValue<F>]>,
    // The advice cells in the circuit, arranged as [column][row].
    pub(crate) advice_vec: Arc<Vec<Vec<CellValue<F>>>>,
    pub(crate) advice: Vec<&'a mut [CellValue<F>]>,
    // This field is used only if the "phase_check" feature is turned on.
    advice_prev: Vec<Vec<CellValue<F>>>,
    // The instance cells in the circuit, arranged as [column][row].
    instance: Vec<Vec<F>>,

    selectors_vec: Arc<Vec<Vec<bool>>>,
    selectors: Vec<&'a mut [bool]>,

    challenges: Vec<F>,

    /// For mock prover which is generated from `fork()`, this field is None.
    permutation: Option<permutation::keygen::Assembly>,

    rw_rows: Range<usize>,

    // A range of available rows for assignment and copies.
    usable_rows: Range<usize>,

    current_phase: crate::plonk::sealed::Phase,
}

impl<'a, F: Field + Group> Assignment<F> for MockProver<'a, F> {
    fn enter_region<NR, N>(&mut self, name: N)
    where
        NR: Into<String>,
        N: FnOnce() -> NR,
    {
        assert!(self.current_region.is_none());
        self.current_region = Some(Region {
            name: name().into(),
            columns: HashSet::default(),
            rows: None,
            annotations: HashMap::default(),
            enabled_selectors: HashMap::default(),
            cells: HashMap::default(),
            copies: Vec::new(),
        });
    }

    fn exit_region(&mut self) {
        self.regions.push(self.current_region.take().unwrap());
    }

    fn annotate_column<A, AR>(&mut self, annotation: A, column: Column<Any>)
    where
        A: FnOnce() -> AR,
        AR: Into<String>,
    {
        if let Some(region) = self.current_region.as_mut() {
            region
                .annotations
                .insert(ColumnMetadata::from(column), annotation().into());
        }
    }

    fn enable_selector<A, AR>(&mut self, _: A, selector: &Selector, row: usize) -> Result<(), Error>
    where
        A: FnOnce() -> AR,
        AR: Into<String>,
    {
        if !self.usable_rows.contains(&row) {
            return Err(Error::not_enough_rows_available(self.k));
        }

        if !self.rw_rows.contains(&row) {
            return Err(Error::InvalidRange(
                row,
                self.current_region
                    .as_ref()
                    .map(|region| region.name.clone())
                    .unwrap(),
            ));
        }

        // Track that this selector was enabled. We require that all selectors are enabled
        // inside some region (i.e. no floating selectors).
        self.current_region
            .as_mut()
            .unwrap()
            .enabled_selectors
            .entry(*selector)
            .or_default()
            .push(row);

        self.selectors[selector.0][row - self.rw_rows.start] = true;

        Ok(())
    }

    fn fork(&mut self, ranges: &[Range<usize>]) -> Result<Vec<Self>, Error> {
        // check ranges are non-overlapping and monotonically increasing
        let mut range_start = self.rw_rows.start;
        for (i, sub_range) in ranges.iter().enumerate() {
            if sub_range.start < range_start {
                // TODO: use more precise error type
                log::error!(
                    "subCS_{} sub_range.start ({}) < range_start ({})",
                    i,
                    sub_range.start,
                    range_start
                );
                return Err(Error::Synthesis);
            }
            if i == ranges.len() - 1 && sub_range.end > self.rw_rows.end {
                log::error!(
                    "subCS_{} sub_range.end ({}) > self.rw_rows.end ({})",
                    i,
                    sub_range.end,
                    self.rw_rows.end
                );
                return Err(Error::Synthesis);
            }
            range_start = sub_range.end;
            log::debug!(
                "subCS_{} rw_rows: {}..{}",
                i,
                sub_range.start,
                sub_range.end
            );
        }

        // split self.fixed into several pieces
        let fixed_ptrs = self
            .fixed
            .iter_mut()
            .map(|vec| vec.as_mut_ptr())
            .collect::<Vec<_>>();
        let selectors_ptrs = self
            .selectors
            .iter_mut()
            .map(|vec| vec.as_mut_ptr())
            .collect::<Vec<_>>();
        let advice_ptrs = self
            .advice
            .iter_mut()
            .map(|vec| vec.as_mut_ptr())
            .collect::<Vec<_>>();

        let mut sub_cs = vec![];
        for (_i, sub_range) in ranges.iter().enumerate() {
            let fixed = fixed_ptrs
                .iter()
                .map(|ptr| unsafe {
                    std::slice::from_raw_parts_mut(
                        ptr.add(sub_range.start),
                        sub_range.end - sub_range.start,
                    )
                })
                .collect::<Vec<&mut [CellValue<F>]>>();
            let selectors = selectors_ptrs
                .iter()
                .map(|ptr| unsafe {
                    std::slice::from_raw_parts_mut(
                        ptr.add(sub_range.start),
                        sub_range.end - sub_range.start,
                    )
                })
                .collect::<Vec<&mut [bool]>>();
            let advice = advice_ptrs
                .iter()
                .map(|ptr| unsafe {
                    std::slice::from_raw_parts_mut(
                        ptr.add(sub_range.start),
                        sub_range.end - sub_range.start,
                    )
                })
                .collect::<Vec<&mut [CellValue<F>]>>();

            sub_cs.push(Self {
                k: self.k,
                n: self.n,
                cs: self.cs.clone(),
                regions: vec![],
                current_region: None,
                fixed_vec: self.fixed_vec.clone(),
                fixed,
                advice_vec: self.advice_vec.clone(),
                advice,
                advice_prev: self.advice_prev.clone(),
                instance: self.instance.clone(),
                selectors_vec: self.selectors_vec.clone(),
                selectors,
                challenges: self.challenges.clone(),
                permutation: None,
                rw_rows: sub_range.clone(),
                usable_rows: self.usable_rows.clone(),
                current_phase: self.current_phase,
            });
        }

        Ok(sub_cs)
    }

    fn merge(&mut self, sub_cs: Vec<Self>) -> Result<(), Error> {
        for (left, right) in sub_cs
            .iter()
            .flat_map(|cs| cs.regions.iter())
            .flat_map(|region| region.copies.iter())
        {
            self.permutation
                .as_mut()
                .expect("root cs permutation should be Some")
                .copy(left.column, left.row, right.column, right.row)?;
        }

        for region in sub_cs.into_iter().map(|cs| cs.regions) {
            self.regions.extend_from_slice(&region[..])
        }

        Ok(())
    }

    fn query_instance(
        &self,
        column: Column<Instance>,
        row: usize,
    ) -> Result<circuit::Value<F>, Error> {
        if !self.usable_rows.contains(&row) {
            return Err(Error::not_enough_rows_available(self.k));
        }

        self.instance
            .get(column.index())
            .and_then(|column| column.get(row))
            .map(|v| circuit::Value::known(*v))
            .ok_or(Error::BoundsFailure)
    }

    fn assign_advice<V, VR, A, AR>(
        &mut self,
        anno: A,
        column: Column<Advice>,
        row: usize,
        to: V,
    ) -> Result<(), Error>
    where
        V: FnOnce() -> circuit::Value<VR>,
        VR: Into<Assigned<F>>,
        A: FnOnce() -> AR,
        AR: Into<String>,
    {
        // column of 2nd phase does not need to be assigned when synthesis at 1st phase
        if self.current_phase.0 < column.column_type().phase.0 {
            return Ok(());
        }

        if !self.usable_rows.contains(&row) {
            return Err(Error::not_enough_rows_available(self.k));
        }

        if !self.rw_rows.contains(&row) {
            return Err(Error::InvalidRange(
                row,
                self.current_region
                    .as_ref()
                    .map(|region| region.name.clone())
                    .unwrap(),
            ));
        }

        if let Some(region) = self.current_region.as_mut() {
            region.update_extent(column.into(), row);
            region
                .cells
                .entry((column.into(), row))
                .and_modify(|count| *count += 1)
                .or_default();
        }

<<<<<<< HEAD
        let advice_cell = CellValue::from(to().into_field().unwrap()?);
=======
        let advice_anno = anno().into();
        let val_res = to().into_field().evaluate().assign();
        if val_res.is_err() {
            log::debug!(
                "[{}] assign to advice {:?} at row {} failed at phase {:?}",
                advice_anno,
                column,
                row,
                self.current_phase
            );
        }
        let assigned = CellValue::Assigned(val_res?);
>>>>>>> b612b1e2
        *self
            .advice
            .get_mut(column.index())
            .and_then(|v| v.get_mut(row - self.rw_rows.start))
            .ok_or(Error::BoundsFailure)? = advice_cell;

        #[cfg(feature = "phase-check")]
        // if false && self.current_phase.0 > column.column_type().phase.0 {
        if false {
            // Some circuits assign cells more than one times with different values
            // So this check sometimes can be false alarm
            if !self.advice_prev.is_empty() && self.advice_prev[column.index()][row] != advice_cell {
                panic!("not same new {advice_cell:?} old {:?}, column idx {} row {} cur phase {:?} col phase {:?} region {:?}",
                    self.advice_prev[column.index()][row],
                    column.index(),
                    row,
                    self.current_phase,
                    column.column_type().phase,
                    self.current_region
                )
            }
        }

        Ok(())
    }

    fn assign_fixed<V, VR, A, AR>(
        &mut self,
        _: A,
        column: Column<Fixed>,
        row: usize,
        to: V,
    ) -> Result<(), Error>
    where
        V: FnOnce() -> circuit::Value<VR>,
        VR: Into<Assigned<F>>,
        A: FnOnce() -> AR,
        AR: Into<String>,
    {
        if !self.usable_rows.contains(&row) {
            return Err(Error::not_enough_rows_available(self.k));
        }

        if !self.rw_rows.contains(&row) {
            return Err(Error::InvalidRange(
                row,
                self.current_region
                    .as_ref()
                    .map(|region| region.name.clone())
                    .unwrap(),
            ));
        }

        if let Some(region) = self.current_region.as_mut() {
            region.update_extent(column.into(), row);
            region
                .cells
                .entry((column.into(), row))
                .and_modify(|count| *count += 1)
                .or_default();
        }

        let fix_cell = self
            .fixed
            .get_mut(column.index())
            .and_then(|v| v.get_mut(row - self.rw_rows.start))
            .ok_or(Error::BoundsFailure);
        if fix_cell.is_err() {
            println!("fix cell is none: {}, row: {}", column.index(), row);
        }
        *fix_cell? = CellValue::from(to().into_field().unwrap()?);

        Ok(())
    }

    fn copy(
        &mut self,
        left_column: Column<Any>,
        left_row: usize,
        right_column: Column<Any>,
        right_row: usize,
    ) -> Result<(), crate::plonk::Error> {
        if !self.usable_rows.contains(&left_row) || !self.usable_rows.contains(&right_row) {
            return Err(Error::not_enough_rows_available(self.k));
        }

        match self.permutation.as_mut() {
            Some(permutation) => permutation.copy(left_column, left_row, right_column, right_row),
            None => {
                let left_cell = CopyCell {
                    column: left_column,
                    row: left_row,
                };
                let right_cell = CopyCell {
                    column: right_column,
                    row: right_row,
                };
                self.current_region
                    .as_mut()
                    .unwrap()
                    .copies
                    .push((left_cell, right_cell));
                Ok(())
            }
        }
    }

    fn fill_from_row(
        &mut self,
        col: Column<Fixed>,
        from_row: usize,
        to: circuit::Value<Assigned<F>>,
    ) -> Result<(), Error> {
        if !self.usable_rows.contains(&from_row) {
            return Err(Error::not_enough_rows_available(self.k));
        }

        for row in self.usable_rows.clone().skip(from_row) {
            self.assign_fixed(|| "", col, row, || to)?;
        }

        Ok(())
    }

    fn get_challenge(&self, challenge: Challenge) -> circuit::Value<F> {
        if self.current_phase <= challenge.phase {
            return circuit::Value::unknown();
        }

        circuit::Value::known(self.challenges[challenge.index()])
    }

    fn push_namespace<NR, N>(&mut self, _: N)
    where
        NR: Into<String>,
        N: FnOnce() -> NR,
    {
        // TODO: Do something with namespaces :)
    }

    fn pop_namespace(&mut self, _: Option<String>) {
        // TODO: Do something with namespaces :)
    }
}

impl<'a, F: FieldExt> MockProver<'a, F> {
    /// Runs a synthetic keygen-and-prove operation on the given circuit, collecting data
    /// about the constraints and their assignments.
    pub fn run<ConcreteCircuit: Circuit<F>>(
        k: u32,
        circuit: &ConcreteCircuit,
        instance: Vec<Vec<F>>,
    ) -> Result<Self, Error> {
        let n = 1 << k;

        let mut cs = ConstraintSystem::default();
        let config = ConcreteCircuit::configure(&mut cs);
        let cs = cs;

        if n < cs.minimum_rows() {
            return Err(Error::not_enough_rows_available(k));
        }

        if instance.len() != cs.num_instance_columns {
            return Err(Error::InvalidInstances);
        }

        let instance = instance
            .into_iter()
            .map(|mut instance| {
                if instance.len() > n - (cs.blinding_factors() + 1) {
                    return Err(Error::InstanceTooLarge);
                }

                instance.resize(n, F::zero());
                Ok(instance)
            })
            .collect::<Result<Vec<_>, _>>()?;

        // Fixed columns contain no blinding factors.
        let fixed_vec = Arc::new(vec![vec![CellValue::Unassigned; n]; cs.num_fixed_columns]);
        let fixed = two_dim_vec_to_vec_of_slice!(fixed_vec);

        let selectors_vec = Arc::new(vec![vec![false; n]; cs.num_selectors]);
        let selectors = two_dim_vec_to_vec_of_slice!(selectors_vec);

        // Advice columns contain blinding factors.
        let blinding_factors = cs.blinding_factors();
        let usable_rows = n - (blinding_factors + 1);
        let advice_vec = Arc::new(vec![
            {
                let mut column = vec![CellValue::Unassigned; n];
                // Poison unusable rows.
                for (i, cell) in column.iter_mut().enumerate().skip(usable_rows) {
                    *cell = CellValue::Poison(i);
                }
                column
            };
            cs.num_advice_columns
        ]);
        let advice = two_dim_vec_to_vec_of_slice!(advice_vec);

        let permutation = permutation::keygen::Assembly::new(n, &cs.permutation);
        let constants = cs.constants.clone();

        // Use hash chain to derive deterministic challenges for testing
        let challenges: Vec<F> = {
            let mut hash: [u8; 64] = blake2b(b"Halo2-MockProver").as_bytes().try_into().unwrap();
            iter::repeat_with(|| {
                hash = blake2b(&hash).as_bytes().try_into().unwrap();
                F::from_bytes_wide(&hash)
            })
            .take(cs.num_challenges)
            .collect()
        };

        #[cfg(feature = "phase-check")]
        let current_phase = FirstPhase.to_sealed();
        #[cfg(not(feature = "phase-check"))]
        let current_phase = crate::plonk::sealed::Phase(cs.max_phase());

        let mut prover = MockProver {
            k,
            n: n as u32,
            cs,
            regions: vec![],
            current_region: None,
            fixed_vec,
            fixed,
            advice_vec,
            advice,
            advice_prev: vec![],
            instance,
            selectors_vec,
            selectors,
            challenges: challenges.clone(),
            permutation: Some(permutation),
            rw_rows: 0..usable_rows,
            usable_rows: 0..usable_rows,
            current_phase,
        };

        #[cfg(feature = "phase-check")]
        {
            // check1: phase1 should not assign expr including phase2 challenges
            // check2: phase2 assigns same phase1 columns with phase1
            let mut cur_challenges: Vec<F> = Vec::new();
            let mut last_advice: Vec<Vec<CellValue<F>>> = Vec::new();
            for current_phase in prover.cs.phases() {
                prover.current_phase = current_phase;
                prover.advice_prev = last_advice;
                let syn_res = ConcreteCircuit::FloorPlanner::synthesize(
                    &mut prover,
                    circuit,
                    config.clone(),
                    constants.clone(),
                );
                if syn_res.is_err() {
                    log::error!("mock prover syn failed at phase {:?}", current_phase);
                }
                syn_res?;

                for (index, phase) in prover.cs.challenge_phase.iter().enumerate() {
                    if current_phase == *phase {
                        debug_assert_eq!(cur_challenges.len(), index);
                        cur_challenges.push(challenges[index]);
                    }
                }
                if !prover.advice_prev.is_empty() {
                    let mut err = false;
                    for (idx, advice_values) in prover.advice.iter().enumerate() {
                        if prover.cs.advice_column_phase[idx].0 < current_phase.0
                            && advice_values != &prover.advice_prev[idx]
                        {
                            log::error!(
                                "PHASE ERR column{} not same after phase {:?}",
                                idx,
                                current_phase
                            );
                            err = true;
                        }
                    }
                    if err {
                        panic!("wrong phase assignment");
                    }
                }
                if current_phase.0 < prover.cs.max_phase() {
                    // only keep the regions that we got during last phase's synthesis
                    // as we do not need to verify these regions.
                    prover.regions.clear();
                }
                last_advice = prover.advice_vec.as_ref().clone();
            }
        }

        #[cfg(not(feature = "phase-check"))]
        {
            let syn_time = Instant::now();
            ConcreteCircuit::FloorPlanner::synthesize(&mut prover, circuit, config, constants)?;
            log::info!("MockProver synthesize took {:?}", syn_time.elapsed());
        }

        let (cs, selector_polys) = prover
            .cs
            .compress_selectors(prover.selectors_vec.as_ref().clone());
        prover.cs = cs;

        // batch invert
        batch_invert_cellvalues(
            Arc::get_mut(&mut prover.advice_vec).expect("get_mut prover.advice_vec"),
        );
        batch_invert_cellvalues(
            Arc::get_mut(&mut prover.fixed_vec).expect("get_mut prover.fixed_vec"),
        );
        // add selector polys
        Arc::get_mut(&mut prover.fixed_vec)
            .expect("get_mut prover.fixed_vec")
            .extend(selector_polys.into_iter().map(|poly| {
                let mut v = vec![CellValue::Unassigned; n];
                for (v, p) in v.iter_mut().zip(&poly[..]) {
                    *v = CellValue::Assigned(*p);
                }
                v
            }));
        // update prover.fixed as prover.fixed_vec is updated
        prover.fixed = unsafe {
            let clone = prover.fixed_vec.clone();
            let ptr = Arc::as_ptr(&clone) as *mut Vec<Vec<CellValue<F>>>;
            let mut_ref = &mut (*ptr);
            mut_ref
                .iter_mut()
                .map(|vec| vec.as_mut_slice())
                .collect::<Vec<_>>()
        };
        debug_assert_eq!(Arc::strong_count(&prover.fixed_vec), 1);

        Ok(prover)
    }

    pub fn advice_values(&self, column: Column<Advice>) -> &[CellValue<F>] {
        self.advice[column.index()]
    }

    pub fn fixed_values(&self, column: Column<Fixed>) -> &[CellValue<F>] {
        self.fixed[column.index()]
    }

    /// Returns `Ok(())` if this `MockProver` is satisfied, or a list of errors indicating
    /// the reasons that the circuit is not satisfied.
    pub fn verify(&self) -> Result<(), Vec<VerifyFailure>> {
        self.verify_at_rows(self.usable_rows.clone(), self.usable_rows.clone())
    }

    /// Returns `Ok(())` if this `MockProver` is satisfied, or a list of errors indicating
    /// the reasons that the circuit is not satisfied.
    /// Constraints are only checked at `gate_row_ids`,
    /// and lookup inputs are only checked at `lookup_input_row_ids`
    pub fn verify_at_rows<I: Clone + Iterator<Item = usize>>(
        &self,
        gate_row_ids: I,
        lookup_input_row_ids: I,
    ) -> Result<(), Vec<VerifyFailure>> {
        let n = self.n as i32;

        // check all the row ids are valid
        for row_id in gate_row_ids.clone() {
            if !self.usable_rows.contains(&row_id) {
                panic!("invalid gate row id {}", row_id)
            }
        }
        for row_id in lookup_input_row_ids.clone() {
            if !self.usable_rows.contains(&row_id) {
                panic!("invalid lookup row id {}", row_id)
            }
        }

        // Check that within each region, all cells used in instantiated gates have been
        // assigned to.
        let selector_errors = self.regions.iter().enumerate().flat_map(|(r_i, r)| {
            r.enabled_selectors.iter().flat_map(move |(selector, at)| {
                // Find the gates enabled by this selector
                self.cs
                    .gates
                    .iter()
                    // Assume that if a queried selector is enabled, the user wants to use the
                    // corresponding gate in some way.
                    //
                    // TODO: This will trip up on the reverse case, where leaving a selector
                    // un-enabled keeps a gate enabled. We could alternatively require that
                    // every selector is explicitly enabled or disabled on every row? But that
                    // seems messy and confusing.
                    .enumerate()
                    .filter(move |(_, g)| g.queried_selectors().contains(selector))
                    .flat_map(move |(gate_index, gate)| {
                        at.iter().flat_map(move |selector_row| {
                            // Selectors are queried with no rotation.
                            let gate_row = *selector_row as i32;

                            gate.queried_cells().iter().filter_map(move |cell| {
                                // Determine where this cell should have been assigned.
                                let cell_row = ((gate_row + n + cell.rotation.0) % n) as usize;

                                // Check that it was assigned!
                                if r.cells.get(&(cell.column, cell_row)).is_some() {
                                    None
                                } else {
                                    Some(VerifyFailure::CellNotAssigned {
                                        gate: (gate_index, gate.name()).into(),
                                        region: (r_i, r.name.clone(), r.annotations.clone()).into(),
                                        gate_offset: *selector_row,
                                        column: cell.column,
                                        offset: cell_row as isize - r.rows.unwrap().0 as isize,
                                    })
                                }
                            })
                        })
                    })
            })
        });

        // Check that all gates are satisfied for all rows.
        let gate_errors =
            self.cs
                .gates
                .iter()
                .enumerate()
                .flat_map(|(gate_index, gate)| {
                    let blinding_rows =
                        (self.n as usize - (self.cs.blinding_factors() + 1))..(self.n as usize);
                    (gate_row_ids
                        .clone()
                        .into_iter()
                        .chain(blinding_rows.into_iter()))
                    .flat_map(move |row| {
                        let row = row as i32 + n;
                        gate.polynomials().iter().enumerate().filter_map(
                            move |(poly_index, poly)| match poly.evaluate_lazy(
                                &|scalar| Value::Real(scalar),
                                &|_| panic!("virtual selectors are removed during optimization"),
                                &util::load_slice(n, row, &self.cs.fixed_queries, &self.fixed),
                                &util::load_slice(n, row, &self.cs.advice_queries, &self.advice),
                                &util::load_instance(
                                    n,
                                    row,
                                    &self.cs.instance_queries,
                                    &self.instance,
                                ),
                                &|challenge| Value::Real(self.challenges[challenge.index()]),
                                &|a| -a,
                                &|a, b| a + b,
                                &|a, b| a * b,
                                &|a, scalar| a * scalar,
                                &Value::Real(F::zero()),
                            ) {
                                Value::Real(x) if x.is_zero_vartime() => None,
                                Value::Real(_) => Some(VerifyFailure::ConstraintNotSatisfied {
                                    constraint: (
                                        (gate_index, gate.name()).into(),
                                        poly_index,
                                        gate.constraint_name(poly_index),
                                    )
                                        .into(),
                                    location: FailureLocation::find_expressions(
                                        &self.cs,
                                        &self.regions,
                                        (row - n) as usize,
                                        Some(poly).into_iter(),
                                    ),
                                    cell_values: util::cell_values(
                                        gate,
                                        poly,
                                        &util::load_slice(
                                            n,
                                            row,
                                            &self.cs.fixed_queries,
                                            &self.fixed,
                                        ),
                                        &util::load_slice(
                                            n,
                                            row,
                                            &self.cs.advice_queries,
                                            &self.advice,
                                        ),
                                        &util::load_instance(
                                            n,
                                            row,
                                            &self.cs.instance_queries,
                                            &self.instance,
                                        ),
                                    ),
                                }),
                                Value::Poison => Some(VerifyFailure::ConstraintPoisoned {
                                    constraint: (
                                        (gate_index, gate.name()).into(),
                                        poly_index,
                                        gate.constraint_name(poly_index),
                                    )
                                        .into(),
                                }),
                            },
                        )
                    })
                });

        let mut cached_table = Vec::new();
        let mut cached_table_identifier = Vec::new();
        // Check that all lookups exist in their respective tables.
        let lookup_errors =
            self.cs
                .lookups
                .iter()
                .enumerate()
                .flat_map(|(lookup_index, lookup)| {
                    let load = |expression: &Expression<F>, row| {
                        expression.evaluate_lazy(
                            &|scalar| Value::Real(scalar),
                            &|_| panic!("virtual selectors are removed during optimization"),
                            &|query| {
                                let query = self.cs.fixed_queries[query.index];
                                let column_index = query.0.index();
                                let rotation = query.1 .0;
                                self.fixed[column_index]
                                    [(row as i32 + n + rotation) as usize % n as usize]
                                    .into()
                            },
                            &|query| {
                                let query = self.cs.advice_queries[query.index];
                                let column_index = query.0.index();
                                let rotation = query.1 .0;
                                self.advice[column_index]
                                    [(row as i32 + n + rotation) as usize % n as usize]
                                    .into()
                            },
                            &|query| {
                                let query = self.cs.instance_queries[query.index];
                                let column_index = query.0.index();
                                let rotation = query.1 .0;
                                Value::Real(
                                    self.instance[column_index]
                                        [(row as i32 + n + rotation) as usize % n as usize],
                                )
                            },
                            &|challenge| Value::Real(self.challenges[challenge.index()]),
                            &|a| -a,
                            &|a, b| a + b,
                            &|a, b| a * b,
                            &|a, scalar| a * scalar,
                            &Value::Real(F::zero()),
                        )
                    };

                    assert!(lookup.table_expressions.len() == lookup.input_expressions.len());
                    assert!(self.usable_rows.end > 0);

                    // We optimize on the basis that the table might have been filled so that the last
                    // usable row now has the fill contents (it doesn't matter if there was no filling).
                    // Note that this "fill row" necessarily exists in the table, and we use that fact to
                    // slightly simplify the optimization: we're only trying to check that all input rows
                    // are contained in the table, and so we can safely just drop input rows that
                    // match the fill row.
                    let fill_row: Vec<_> = lookup
                        .table_expressions
                        .iter()
                        .map(move |c| load(c, self.usable_rows.end - 1))
                        .collect();

                    let table_identifier = lookup
                        .table_expressions
                        .iter()
                        .map(Expression::identifier)
                        .collect::<Vec<_>>();
                    if table_identifier != cached_table_identifier {
                        cached_table_identifier = table_identifier;

                        // In the real prover, the lookup expressions are never enforced on
                        // unusable rows, due to the (1 - (l_last(X) + l_blind(X))) term.
                        cached_table = self
                            .usable_rows
                            .clone()
                            .filter_map(|table_row| {
                                let t = lookup
                                    .table_expressions
                                    .iter()
                                    .map(move |c| load(c, table_row))
                                    .collect();

                                if t != fill_row {
                                    Some(t)
                                } else {
                                    None
                                }
                            })
                            .collect();
                        cached_table.sort_unstable();
                    }
                    let table = &cached_table;

                    let mut inputs: Vec<(Vec<_>, usize)> = lookup_input_row_ids
                        .clone()
                        .into_iter()
                        .filter_map(|input_row| {
                            let t = lookup
                                .input_expressions
                                .iter()
                                .map(move |c| load(c, input_row))
                                .collect();

                            if t != fill_row {
                                // Also keep track of the original input row, since we're going to sort.
                                Some((t, input_row))
                            } else {
                                None
                            }
                        })
                        .collect();
                    inputs.sort_unstable();

                    let mut i = 0;
                    inputs
                        .iter()
                        .filter_map(move |(input, input_row)| {
                            while i < table.len() && &table[i] < input {
                                i += 1;
                            }
                            if i == table.len() || &table[i] > input {
                                assert!(table.binary_search(input).is_err());

                                Some(VerifyFailure::Lookup {
                                    name: lookup.name,
                                    lookup_index,
                                    location: FailureLocation::find_expressions(
                                        &self.cs,
                                        &self.regions,
                                        *input_row,
                                        lookup.input_expressions.iter(),
                                    ),
                                })
                            } else {
                                None
                            }
                        })
                        .collect::<Vec<_>>()
                });

        // Check that permutations preserve the original values of the cells.
        let perm_errors = {
            // Original values of columns involved in the permutation.
            let original = |column, row| {
                self.cs
                    .permutation
                    .get_columns()
                    .get(column)
                    .map(|c: &Column<Any>| match c.column_type() {
                        Any::Advice(_) => self.advice[c.index()][row],
                        Any::Fixed => self.fixed[c.index()][row],
                        Any::Instance => CellValue::Assigned(self.instance[c.index()][row]),
                    })
                    .unwrap()
            };

            // Iterate over each column of the permutation
            self.permutation
                .as_ref()
                .expect("root cs permutation must be Some")
                .mapping
                .iter()
                .enumerate()
                .flat_map(move |(column, values)| {
                    // Iterate over each row of the column to check that the cell's
                    // value is preserved by the mapping.
                    values.iter().enumerate().filter_map(move |(row, cell)| {
                        let original_cell = original(column, row);
                        let permuted_cell = original(cell.0, cell.1);
                        if original_cell == permuted_cell {
                            None
                        } else {
                            let columns = self.cs.permutation.get_columns();
                            let column = columns.get(column).unwrap();
                            Some(VerifyFailure::Permutation {
                                column: (*column).into(),
                                location: FailureLocation::find(
                                    &self.regions,
                                    row,
                                    Some(column).into_iter().cloned().collect(),
                                ),
                            })
                        }
                    })
                })
        };

        let mut errors: Vec<_> = iter::empty()
            .chain(selector_errors)
            .chain(gate_errors)
            .chain(lookup_errors)
            .chain(perm_errors)
            .collect();
        if errors.is_empty() {
            Ok(())
        } else {
            // Remove any duplicate `ConstraintPoisoned` errors (we check all unavailable
            // rows in case the trigger is row-specific, but the error message only points
            // at the constraint).
            errors.dedup_by(|a, b| match (a, b) {
                (
                    a @ VerifyFailure::ConstraintPoisoned { .. },
                    b @ VerifyFailure::ConstraintPoisoned { .. },
                ) => a == b,
                _ => false,
            });
            Err(errors)
        }
    }

    /// Returns `Ok(())` if this `MockProver` is satisfied, or a list of errors indicating
    /// the reasons that the circuit is not satisfied.
    /// Constraints and lookup are checked at `usable_rows`, parallelly.
    pub fn verify_par(&self) -> Result<(), Vec<VerifyFailure>> {
        self.verify_at_rows_par(self.usable_rows.clone(), self.usable_rows.clone())
    }

    /// Returns `Ok(())` if this `MockProver` is satisfied, or a list of errors indicating
    /// the reasons that the circuit is not satisfied.
    /// Constraints are only checked at `gate_row_ids`, and lookup inputs are only checked at `lookup_input_row_ids`, parallelly.
    pub fn verify_at_rows_par<I: Clone + Iterator<Item = usize>>(
        &self,
        gate_row_ids: I,
        lookup_input_row_ids: I,
    ) -> Result<(), Vec<VerifyFailure>> {
        let n = self.n as i32;

        let gate_row_ids = gate_row_ids.collect::<Vec<_>>();
        let lookup_input_row_ids = lookup_input_row_ids.collect::<Vec<_>>();

        // check all the row ids are valid
        gate_row_ids.par_iter().for_each(|row_id| {
            if !self.usable_rows.contains(row_id) {
                panic!("invalid gate row id {}", row_id);
            }
        });
        lookup_input_row_ids.par_iter().for_each(|row_id| {
            if !self.usable_rows.contains(row_id) {
                panic!("invalid gate row id {}", row_id);
            }
        });

        // Check that within each region, all cells used in instantiated gates have been
        // assigned to.
        log::debug!("regions.len() = {}", self.regions.len());
        let selector_errors = self.regions.iter().enumerate().flat_map(|(r_i, r)| {
            r.enabled_selectors.iter().flat_map(move |(selector, at)| {
                // Find the gates enabled by this selector
                self.cs
                    .gates
                    .iter()
                    // Assume that if a queried selector is enabled, the user wants to use the
                    // corresponding gate in some way.
                    //
                    // TODO: This will trip up on the reverse case, where leaving a selector
                    // un-enabled keeps a gate enabled. We could alternatively require that
                    // every selector is explicitly enabled or disabled on every row? But that
                    // seems messy and confusing.
                    .enumerate()
                    .filter(move |(_, g)| g.queried_selectors().contains(selector))
                    .flat_map(move |(gate_index, gate)| {
                        at.par_iter()
                            .flat_map(move |selector_row| {
                                // Selectors are queried with no rotation.
                                let gate_row = *selector_row as i32;

                                gate.queried_cells()
                                    .iter()
                                    .filter_map(move |cell| {
                                        // Determine where this cell should have been assigned.
                                        let cell_row =
                                            ((gate_row + n + cell.rotation.0) % n) as usize;

                                        // Check that it was assigned!
                                        if r.cells.contains_key(&(cell.column, cell_row)) {
                                            None
                                        } else {
                                            Some(VerifyFailure::CellNotAssigned {
                                                gate: (gate_index, gate.name()).into(),
                                                region: (
                                                    r_i,
                                                    r.name.clone(),
                                                    r.annotations.clone(),
                                                )
                                                    .into(),
                                                gate_offset: *selector_row,
                                                column: cell.column,
                                                offset: cell_row as isize
                                                    - r.rows.unwrap().0 as isize,
                                            })
                                        }
                                    })
                                    .collect::<Vec<_>>()
                            })
                            .collect::<Vec<_>>()
                    })
            })
        });

        // Check that all gates are satisfied for all rows.
        let gate_errors = self
            .cs
            .gates
            .iter()
            .enumerate()
            .flat_map(|(gate_index, gate)| {
                let blinding_rows =
                    (self.n as usize - (self.cs.blinding_factors() + 1))..(self.n as usize);
                (gate_row_ids
                    .clone()
                    .into_par_iter()
                    .chain(blinding_rows.into_par_iter()))
                .flat_map(move |row| {
                    let row = row as i32 + n;
                    gate.polynomials()
                        .iter()
                        .enumerate()
                        .filter_map(move |(poly_index, poly)| {
                            match poly.evaluate_lazy(
                                &|scalar| Value::Real(scalar),
                                &|_| panic!("virtual selectors are removed during optimization"),
                                &util::load_slice(n, row, &self.cs.fixed_queries, &self.fixed),
                                &util::load_slice(n, row, &self.cs.advice_queries, &self.advice),
                                &util::load_instance(
                                    n,
                                    row,
                                    &self.cs.instance_queries,
                                    &self.instance,
                                ),
                                &|challenge| Value::Real(self.challenges[challenge.index()]),
                                &|a| -a,
                                &|a, b| a + b,
                                &|a, b| a * b,
                                &|a, scalar| a * scalar,
                                &Value::Real(F::zero()),
                            ) {
                                Value::Real(x) if x.is_zero_vartime() => None,
                                Value::Real(_) => Some(VerifyFailure::ConstraintNotSatisfied {
                                    constraint: (
                                        (gate_index, gate.name()).into(),
                                        poly_index,
                                        gate.constraint_name(poly_index),
                                    )
                                        .into(),
                                    location: FailureLocation::find_expressions(
                                        &self.cs,
                                        &self.regions,
                                        (row - n) as usize,
                                        Some(poly).into_iter(),
                                    ),
                                    cell_values: util::cell_values(
                                        gate,
                                        poly,
                                        &util::load_slice(
                                            n,
                                            row,
                                            &self.cs.fixed_queries,
                                            &self.fixed,
                                        ),
                                        &util::load_slice(
                                            n,
                                            row,
                                            &self.cs.advice_queries,
                                            &self.advice,
                                        ),
                                        &util::load_instance(
                                            n,
                                            row,
                                            &self.cs.instance_queries,
                                            &self.instance,
                                        ),
                                    ),
                                }),
                                Value::Poison => Some(VerifyFailure::ConstraintPoisoned {
                                    constraint: (
                                        (gate_index, gate.name()).into(),
                                        poly_index,
                                        gate.constraint_name(poly_index),
                                    )
                                        .into(),
                                }),
                            }
                        })
                        .collect::<Vec<_>>()
                })
                .collect::<Vec<_>>()
            });

        let mut cached_table = Vec::new();
        let mut cached_table_identifier = Vec::new();
        // Check that all lookups exist in their respective tables.
        let lookup_errors =
            self.cs
                .lookups
                .iter()
                .enumerate()
                .flat_map(|(lookup_index, lookup)| {
                    let load = |expression: &Expression<F>, row| {
                        expression.evaluate_lazy(
                            &|scalar| Value::Real(scalar),
                            &|_| panic!("virtual selectors are removed during optimization"),
                            &|query| {
                                self.fixed[query.column_index]
                                    [(row as i32 + n + query.rotation.0) as usize % n as usize]
                                    .into()
                            },
                            &|query| {
                                self.advice[query.column_index]
                                    [(row as i32 + n + query.rotation.0) as usize % n as usize]
                                    .into()
                            },
                            &|query| {
                                Value::Real(
                                    self.instance[query.column_index]
                                        [(row as i32 + n + query.rotation.0) as usize % n as usize],
                                )
                            },
                            &|challenge| Value::Real(self.challenges[challenge.index()]),
                            &|a| -a,
                            &|a, b| a + b,
                            &|a, b| a * b,
                            &|a, scalar| a * scalar,
                            &Value::Real(F::zero()),
                        )
                    };

                    assert!(lookup.table_expressions.len() == lookup.input_expressions.len());
                    assert!(self.usable_rows.end > 0);

                    // We optimize on the basis that the table might have been filled so that the last
                    // usable row now has the fill contents (it doesn't matter if there was no filling).
                    // Note that this "fill row" necessarily exists in the table, and we use that fact to
                    // slightly simplify the optimization: we're only trying to check that all input rows
                    // are contained in the table, and so we can safely just drop input rows that
                    // match the fill row.
                    let fill_row: Vec<_> = lookup
                        .table_expressions
                        .iter()
                        .map(move |c| load(c, self.usable_rows.end - 1))
                        .collect();

                    let table_identifier = lookup
                        .table_expressions
                        .iter()
                        .map(Expression::identifier)
                        .collect::<Vec<_>>();
                    if table_identifier != cached_table_identifier {
                        cached_table_identifier = table_identifier;

                        // In the real prover, the lookup expressions are never enforced on
                        // unusable rows, due to the (1 - (l_last(X) + l_blind(X))) term.
                        cached_table = self
                            .usable_rows
                            .clone()
                            .into_par_iter()
                            .filter_map(|table_row| {
                                let t = lookup
                                    .table_expressions
                                    .iter()
                                    .map(move |c| load(c, table_row))
                                    .collect();

                                if t != fill_row {
                                    Some(t)
                                } else {
                                    None
                                }
                            })
                            .collect();
                        cached_table.par_sort_unstable();
                    }
                    let table = &cached_table;

                    let mut inputs: Vec<(Vec<_>, usize)> = lookup_input_row_ids
                        .clone()
                        .into_par_iter()
                        .filter_map(|input_row| {
                            let t = lookup
                                .input_expressions
                                .iter()
                                .map(move |c| load(c, input_row))
                                .collect();

                            if t != fill_row {
                                // Also keep track of the original input row, since we're going to sort.
                                Some((t, input_row))
                            } else {
                                None
                            }
                        })
                        .collect();
                    inputs.par_sort_unstable();

                    inputs
                        .par_iter()
                        .filter_map(move |(input, input_row)| {
                            if table.binary_search(input).is_err() {
                                Some(VerifyFailure::Lookup {
                                    name: lookup.name,
                                    lookup_index,
                                    location: FailureLocation::find_expressions(
                                        &self.cs,
                                        &self.regions,
                                        *input_row,
                                        lookup.input_expressions.iter(),
                                    ),
                                })
                            } else {
                                None
                            }
                        })
                        .collect::<Vec<_>>()
                });

        // Check that permutations preserve the original values of the cells.
        let perm_errors = {
            // Original values of columns involved in the permutation.
            let original = |column, row| {
                self.cs
                    .permutation
                    .get_columns()
                    .get(column)
                    .map(|c: &Column<Any>| match c.column_type() {
                        Any::Advice(_) => self.advice[c.index()][row],
                        Any::Fixed => self.fixed[c.index()][row],
                        Any::Instance => CellValue::Assigned(self.instance[c.index()][row]),
                    })
                    .unwrap()
            };

            // Iterate over each column of the permutation
            self.permutation
                .as_ref()
                .expect("root cs permutation must be Some")
                .mapping
                .iter()
                .enumerate()
                .flat_map(move |(column, values)| {
                    // Iterate over each row of the column to check that the cell's
                    // value is preserved by the mapping.
                    values
                        .par_iter()
                        .enumerate()
                        .filter_map(move |(row, cell)| {
                            let original_cell = original(column, row);
                            let permuted_cell = original(cell.0, cell.1);
                            if original_cell == permuted_cell {
                                None
                            } else {
                                let columns = self.cs.permutation.get_columns();
                                let column = columns.get(column).unwrap();
                                Some(VerifyFailure::Permutation {
                                    column: (*column).into(),
                                    location: FailureLocation::find(
                                        &self.regions,
                                        row,
                                        Some(column).into_iter().cloned().collect(),
                                    ),
                                })
                            }
                        })
                        .collect::<Vec<_>>()
                })
        };

        let mut errors: Vec<_> = iter::empty()
            .chain(selector_errors)
            .chain(gate_errors)
            .chain(lookup_errors)
            .chain(perm_errors)
            .collect();
        if errors.is_empty() {
            Ok(())
        } else {
            // Remove any duplicate `ConstraintPoisoned` errors (we check all unavailable
            // rows in case the trigger is row-specific, but the error message only points
            // at the constraint).
            errors.dedup_by(|a, b| match (a, b) {
                (
                    a @ VerifyFailure::ConstraintPoisoned { .. },
                    b @ VerifyFailure::ConstraintPoisoned { .. },
                ) => a == b,
                _ => false,
            });
            Err(errors)
        }
    }

    /// Panics if the circuit being checked by this `MockProver` is not satisfied.
    ///
    /// Any verification failures will be pretty-printed to stderr before the function
    /// panics.
    ///
    /// Apart from the stderr output, this method is equivalent to:
    /// ```ignore
    /// assert_eq!(prover.verify(), Ok(()));
    /// ```
    pub fn assert_satisfied(&self) {
        if let Err(errs) = self.verify() {
            for err in errs {
                err.emit(self);
                eprintln!();
            }
            panic!("circuit was not satisfied");
        }
    }

    /// Panics if the circuit being checked by this `MockProver` is not satisfied.
    ///
    /// Any verification failures will be pretty-printed to stderr before the function
    /// panics.
    ///
    /// Internally, this function uses a parallel aproach in order to verify the `MockProver` contents.
    ///
    /// Apart from the stderr output, this method is equivalent to:
    /// ```ignore
    /// assert_eq!(prover.verify_par(), Ok(()));
    /// ```
    pub fn assert_satisfied_par(&self) {
        if let Err(errs) = self.verify_par() {
            for err in errs {
                err.emit(self);
                eprintln!();
            }
            panic!("circuit was not satisfied");
        }
    }

    /// Panics if the circuit being checked by this `MockProver` is not satisfied.
    ///
    /// Any verification failures will be pretty-printed to stderr before the function
    /// panics.
    ///
    /// Constraints are only checked at `gate_row_ids`, and lookup inputs are only checked at `lookup_input_row_ids`, parallelly.
    ///
    /// Apart from the stderr output, this method is equivalent to:
    /// ```ignore
    /// assert_eq!(prover.verify_at_rows_par(), Ok(()));
    /// ```
    pub fn assert_satisfied_at_rows_par<I: Clone + Iterator<Item = usize>>(
        &self,
        gate_row_ids: I,
        lookup_input_row_ids: I,
    ) {
        if let Err(errs) = self.verify_at_rows_par(gate_row_ids, lookup_input_row_ids) {
            for err in errs {
                err.emit(self);
                eprintln!();
            }
            panic!("circuit was not satisfied");
        }
    }

    /// Returns the list of Fixed Columns used within a MockProver instance and the associated values contained on each Cell.
    pub fn fixed(&self) -> &Vec<Vec<CellValue<F>>> {
        self.fixed_vec.as_ref()
    }

    /// Returns the list of Advice Columns used within a MockProver instance and the associated values contained on each Cell.
    pub fn advices(&self) -> &Vec<Vec<CellValue<F>>> {
        self.advice_vec.as_ref()
    }

    /// Returns the permutation argument (`Assembly`) used within a MockProver instance.
    pub fn permutation(&self) -> &Assembly {
        self.permutation.as_ref().unwrap()
    }
}

#[cfg(test)]
mod tests {
    use halo2curves::pasta::Fp;

    use super::{FailureLocation, MockProver, VerifyFailure};
    use crate::{
        circuit::{Layouter, SimpleFloorPlanner, Value},
        plonk::{
            sealed::SealedPhase, Advice, Any, Circuit, Column, ConstraintSystem, Error, Expression,
            FirstPhase, Fixed, Instance, Selector, TableColumn,
        },
        poly::Rotation,
    };

    #[test]
    fn unassigned_cell() {
        const K: u32 = 4;

        #[derive(Clone)]
        struct FaultyCircuitConfig {
            a: Column<Advice>,
            b: Column<Advice>,
            q: Selector,
        }

        struct FaultyCircuit {}

        impl Circuit<Fp> for FaultyCircuit {
            type Config = FaultyCircuitConfig;
            type FloorPlanner = SimpleFloorPlanner;

            fn configure(meta: &mut ConstraintSystem<Fp>) -> Self::Config {
                let a = meta.advice_column();
                let b = meta.advice_column();
                let q = meta.selector();

                meta.create_gate("Equality check", |cells| {
                    let a = cells.query_advice(a, Rotation::prev());
                    let b = cells.query_advice(b, Rotation::cur());
                    let q = cells.query_selector(q);

                    // If q is enabled, a and b must be assigned to.
                    vec![q * (a - b)]
                });

                FaultyCircuitConfig { a, b, q }
            }

            fn without_witnesses(&self) -> Self {
                Self {}
            }

            fn synthesize(
                &self,
                config: Self::Config,
                mut layouter: impl Layouter<Fp>,
            ) -> Result<(), Error> {
                layouter.assign_region(
                    || "Faulty synthesis",
                    |mut region| {
                        // Enable the equality gate.
                        config.q.enable(&mut region, 1)?;

                        // Assign a = 0.
                        region.assign_advice(|| "a", config.a, 0, || Value::known(Fp::zero()))?;

                        // Name Column a
                        region.name_column(|| "This is annotated!", config.a);

                        // Name Column b
                        region.name_column(|| "This is also annotated!", config.b);

                        // BUG: Forget to assign b = 0! This could go unnoticed during
                        // development, because cell values default to zero, which in this
                        // case is fine, but for other assignments would be broken.
                        Ok(())
                    },
                )
            }
        }

        let prover = MockProver::run(K, &FaultyCircuit {}, vec![]).unwrap();
        assert_eq!(
            prover.verify(),
            Err(vec![VerifyFailure::CellNotAssigned {
                gate: (0, "Equality check").into(),
                region: (0, "Faulty synthesis".to_owned()).into(),
                gate_offset: 1,
                column: Column::new(
                    1,
                    Any::Advice(Advice {
                        phase: FirstPhase.to_sealed()
                    })
                ),
                offset: 1,
            }])
        );
    }

    #[test]
    fn bad_lookup_any() {
        const K: u32 = 4;

        #[derive(Clone)]
        struct FaultyCircuitConfig {
            a: Column<Advice>,
            table: Column<Instance>,
            advice_table: Column<Advice>,
            q: Selector,
        }

        struct FaultyCircuit {}

        impl Circuit<Fp> for FaultyCircuit {
            type Config = FaultyCircuitConfig;
            type FloorPlanner = SimpleFloorPlanner;

            fn configure(meta: &mut ConstraintSystem<Fp>) -> Self::Config {
                let a = meta.advice_column();
                let q = meta.complex_selector();
                let table = meta.instance_column();
                let advice_table = meta.advice_column();

                meta.annotate_lookup_any_column(table, || "Inst-Table");
                meta.enable_equality(table);
                meta.annotate_lookup_any_column(advice_table, || "Adv-Table");
                meta.enable_equality(advice_table);

                meta.lookup_any("lookup", |cells| {
                    let a = cells.query_advice(a, Rotation::cur());
                    let q = cells.query_selector(q);
                    let advice_table = cells.query_advice(advice_table, Rotation::cur());
                    let table = cells.query_instance(table, Rotation::cur());

                    // If q is enabled, a must be in the table.
                    // When q is not enabled, lookup the default value instead.
                    let not_q = Expression::Constant(Fp::one()) - q.clone();
                    let default = Expression::Constant(Fp::from(2));
                    vec![
                        (
                            q.clone() * a.clone() + not_q.clone() * default.clone(),
                            table,
                        ),
                        (q * a + not_q * default, advice_table),
                    ]
                });

                FaultyCircuitConfig {
                    a,
                    q,
                    table,
                    advice_table,
                }
            }

            fn without_witnesses(&self) -> Self {
                Self {}
            }

            fn synthesize(
                &self,
                config: Self::Config,
                mut layouter: impl Layouter<Fp>,
            ) -> Result<(), Error> {
                // No assignment needed for the table as is an Instance Column.

                layouter.assign_region(
                    || "Good synthesis",
                    |mut region| {
                        // Enable the lookup on rows 0 and 1.
                        config.q.enable(&mut region, 0)?;
                        config.q.enable(&mut region, 1)?;

                        for i in 0..4 {
                            // Load Advice lookup table with Instance lookup table values.
                            region.assign_advice_from_instance(
                                || "Advice from instance tables",
                                config.table,
                                i,
                                config.advice_table,
                                i,
                            )?;
                        }

                        // Assign a = 2 and a = 6.
                        region.assign_advice(
                            || "a = 2",
                            config.a,
                            0,
                            || Value::known(Fp::from(2)),
                        )?;
                        region.assign_advice(
                            || "a = 6",
                            config.a,
                            1,
                            || Value::known(Fp::from(6)),
                        )?;

                        Ok(())
                    },
                )?;

                layouter.assign_region(
                    || "Faulty synthesis",
                    |mut region| {
                        // Enable the lookup on rows 0 and 1.
                        config.q.enable(&mut region, 0)?;
                        config.q.enable(&mut region, 1)?;

                        for i in 0..4 {
                            // Load Advice lookup table with Instance lookup table values.
                            region.assign_advice_from_instance(
                                || "Advice from instance tables",
                                config.table,
                                i,
                                config.advice_table,
                                i,
                            )?;
                        }

                        // Assign a = 4.
                        region.assign_advice(
                            || "a = 4",
                            config.a,
                            0,
                            || Value::known(Fp::from(4)),
                        )?;

                        // BUG: Assign a = 5, which doesn't exist in the table!
                        region.assign_advice(
                            || "a = 5",
                            config.a,
                            1,
                            || Value::known(Fp::from(5)),
                        )?;

                        region.name_column(|| "Witness example", config.a);

                        Ok(())
                    },
                )
            }
        }

        let prover = MockProver::run(
            K,
            &FaultyCircuit {},
            // This is our "lookup table".
            vec![vec![
                Fp::from(1u64),
                Fp::from(2u64),
                Fp::from(4u64),
                Fp::from(6u64),
            ]],
        )
        .unwrap();
        assert_eq!(
            prover.verify(),
            Err(vec![VerifyFailure::Lookup {
                name: "lookup",
                lookup_index: 0,
                location: FailureLocation::InRegion {
                    region: (1, "Faulty synthesis").into(),
                    offset: 1,
                }
            }])
        );
    }

    #[test]
    fn bad_fixed_lookup() {
        const K: u32 = 4;

        #[derive(Clone)]
        struct FaultyCircuitConfig {
            a: Column<Advice>,
            q: Selector,
            table: TableColumn,
        }

        struct FaultyCircuit {}

        impl Circuit<Fp> for FaultyCircuit {
            type Config = FaultyCircuitConfig;
            type FloorPlanner = SimpleFloorPlanner;

            fn configure(meta: &mut ConstraintSystem<Fp>) -> Self::Config {
                let a = meta.advice_column();
                let q = meta.complex_selector();
                let table = meta.lookup_table_column();
                meta.annotate_lookup_column(table, || "Table1");

                meta.lookup("lookup", |cells| {
                    let a = cells.query_advice(a, Rotation::cur());
                    let q = cells.query_selector(q);

                    // If q is enabled, a must be in the table.
                    // When q is not enabled, lookup the default value instead.
                    let not_q = Expression::Constant(Fp::one()) - q.clone();
                    let default = Expression::Constant(Fp::from(2));
                    vec![(q * a + not_q * default, table)]
                });

                FaultyCircuitConfig { a, q, table }
            }

            fn without_witnesses(&self) -> Self {
                Self {}
            }

            fn synthesize(
                &self,
                config: Self::Config,
                mut layouter: impl Layouter<Fp>,
            ) -> Result<(), Error> {
                layouter.assign_table(
                    || "Doubling table",
                    |mut table| {
                        (1..(1 << (K - 1)))
                            .map(|i| {
                                table.assign_cell(
                                    || format!("table[{}] = {}", i, 2 * i),
                                    config.table,
                                    i - 1,
                                    || Value::known(Fp::from(2 * i as u64)),
                                )
                            })
                            .fold(Ok(()), |acc, res| acc.and(res))
                    },
                )?;

                layouter.assign_region(
                    || "Good synthesis",
                    |mut region| {
                        // Enable the lookup on rows 0 and 1.
                        config.q.enable(&mut region, 0)?;
                        config.q.enable(&mut region, 1)?;

                        // Assign a = 2 and a = 6.
                        region.assign_advice(
                            || "a = 2",
                            config.a,
                            0,
                            || Value::known(Fp::from(2)),
                        )?;
                        region.assign_advice(
                            || "a = 6",
                            config.a,
                            1,
                            || Value::known(Fp::from(6)),
                        )?;

                        Ok(())
                    },
                )?;

                layouter.assign_region(
                    || "Faulty synthesis",
                    |mut region| {
                        // Enable the lookup on rows 0 and 1.
                        config.q.enable(&mut region, 0)?;
                        config.q.enable(&mut region, 1)?;

                        // Assign a = 4.
                        region.assign_advice(
                            || "a = 4",
                            config.a,
                            0,
                            || Value::known(Fp::from(4)),
                        )?;

                        // BUG: Assign a = 5, which doesn't exist in the table!
                        region.assign_advice(
                            || "a = 5",
                            config.a,
                            1,
                            || Value::known(Fp::from(5)),
                        )?;

                        region.name_column(|| "Witness example", config.a);

                        Ok(())
                    },
                )
            }
        }

        let prover = MockProver::run(K, &FaultyCircuit {}, vec![]).unwrap();
        assert_eq!(
            prover.verify(),
            Err(vec![VerifyFailure::Lookup {
                name: "lookup",
                lookup_index: 0,
                location: FailureLocation::InRegion {
                    region: (2, "Faulty synthesis").into(),
                    offset: 1,
                }
            }])
        );
    }

    #[test]
    fn contraint_unsatisfied() {
        const K: u32 = 4;

        #[derive(Clone)]
        struct FaultyCircuitConfig {
            a: Column<Advice>,
            b: Column<Advice>,
            c: Column<Advice>,
            d: Column<Fixed>,
            q: Selector,
        }

        struct FaultyCircuit {}

        impl Circuit<Fp> for FaultyCircuit {
            type Config = FaultyCircuitConfig;
            type FloorPlanner = SimpleFloorPlanner;

            fn configure(meta: &mut ConstraintSystem<Fp>) -> Self::Config {
                let a = meta.advice_column();
                let b = meta.advice_column();
                let c = meta.advice_column();
                let d = meta.fixed_column();
                let q = meta.selector();

                meta.create_gate("Equality check", |cells| {
                    let a = cells.query_advice(a, Rotation::cur());
                    let b = cells.query_advice(b, Rotation::cur());
                    let c = cells.query_advice(c, Rotation::cur());
                    let d = cells.query_fixed(d, Rotation::cur());
                    let q = cells.query_selector(q);

                    // If q is enabled, a and b must be assigned to.
                    vec![q * (a - b) * (c - d)]
                });

                FaultyCircuitConfig { a, b, c, d, q }
            }

            fn without_witnesses(&self) -> Self {
                Self {}
            }

            fn synthesize(
                &self,
                config: Self::Config,
                mut layouter: impl Layouter<Fp>,
            ) -> Result<(), Error> {
                layouter.assign_region(
                    || "Correct synthesis",
                    |mut region| {
                        // Enable the equality gate.
                        config.q.enable(&mut region, 0)?;

                        // Assign a = 1.
                        region.assign_advice(|| "a", config.a, 0, || Value::known(Fp::one()))?;

                        // Assign b = 1.
                        region.assign_advice(|| "b", config.b, 0, || Value::known(Fp::one()))?;

                        // Assign c = 5.
                        region.assign_advice(
                            || "c",
                            config.c,
                            0,
                            || Value::known(Fp::from(5u64)),
                        )?;
                        // Assign d = 7.
                        region.assign_fixed(
                            || "d",
                            config.d,
                            0,
                            || Value::known(Fp::from(7u64)),
                        )?;
                        Ok(())
                    },
                )?;
                layouter.assign_region(
                    || "Wrong synthesis",
                    |mut region| {
                        // Enable the equality gate.
                        config.q.enable(&mut region, 0)?;

                        // Assign a = 1.
                        region.assign_advice(|| "a", config.a, 0, || Value::known(Fp::one()))?;

                        // Assign b = 0.
                        region.assign_advice(|| "b", config.b, 0, || Value::known(Fp::zero()))?;

                        // Name Column a
                        region.name_column(|| "This is Advice!", config.a);
                        // Name Column b
                        region.name_column(|| "This is Advice too!", config.b);

                        // Assign c = 5.
                        region.assign_advice(
                            || "c",
                            config.c,
                            0,
                            || Value::known(Fp::from(5u64)),
                        )?;
                        // Assign d = 7.
                        region.assign_fixed(
                            || "d",
                            config.d,
                            0,
                            || Value::known(Fp::from(7u64)),
                        )?;

                        // Name Column c
                        region.name_column(|| "Another one!", config.c);
                        // Name Column d
                        region.name_column(|| "This is a Fixed!", config.d);

                        // Note that none of the terms cancel eachother. Therefore we will have a constraint that is non satisfied for
                        // the `Equalty check` gate.
                        Ok(())
                    },
                )
            }
        }

        let prover = MockProver::run(K, &FaultyCircuit {}, vec![]).unwrap();
        assert_eq!(
            prover.verify(),
            Err(vec![VerifyFailure::ConstraintNotSatisfied {
                constraint: ((0, "Equality check").into(), 0, "").into(),
                location: FailureLocation::InRegion {
                    region: (1, "Wrong synthesis").into(),
                    offset: 0,
                },
                cell_values: vec![
                    (
                        (
                            (
                                Any::Advice(Advice {
                                    phase: FirstPhase.to_sealed()
                                }),
                                0
                            )
                                .into(),
                            0
                        )
                            .into(),
                        "1".to_string()
                    ),
                    (
                        (
                            (
                                Any::Advice(Advice {
                                    phase: FirstPhase.to_sealed()
                                }),
                                1
                            )
                                .into(),
                            0
                        )
                            .into(),
                        "0".to_string()
                    ),
                    (
                        (
                            (
                                Any::Advice(Advice {
                                    phase: FirstPhase.to_sealed()
                                }),
                                2
                            )
                                .into(),
                            0
                        )
                            .into(),
                        "0x5".to_string()
                    ),
                    (((Any::Fixed, 0).into(), 0).into(), "0x7".to_string()),
                ],
            },])
        )
    }
}<|MERGE_RESOLUTION|>--- conflicted
+++ resolved
@@ -682,11 +682,8 @@
                 .or_default();
         }
 
-<<<<<<< HEAD
-        let advice_cell = CellValue::from(to().into_field().unwrap()?);
-=======
         let advice_anno = anno().into();
-        let val_res = to().into_field().evaluate().assign();
+        let val_res = to().into_field().unwrap();
         if val_res.is_err() {
             log::debug!(
                 "[{}] assign to advice {:?} at row {} failed at phase {:?}",
@@ -696,8 +693,7 @@
                 self.current_phase
             );
         }
-        let assigned = CellValue::Assigned(val_res?);
->>>>>>> b612b1e2
+        let advice_cell = CellValue::from(val_res?);
         *self
             .advice
             .get_mut(column.index())

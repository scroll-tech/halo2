--- conflicted
+++ resolved
@@ -199,11 +199,7 @@
 
     assigned
         .iter()
-<<<<<<< HEAD
         .zip(assigned_denominators)
-=======
-        .zip(assigned_denominators.into_iter())
->>>>>>> 84003a20
         .map(|(poly, inv_denoms)| poly.invert(inv_denoms.into_iter().map(|d| d.unwrap_or(F::ONE))))
         .collect()
 }

--- conflicted
+++ resolved
@@ -100,21 +100,20 @@
         Ok(())
     }
 
-<<<<<<< HEAD
     fn fork(&mut self, _ranges: &[Range<usize>]) -> Result<Vec<Self>, Error> {
         todo!()
     }
 
     fn merge(&mut self, _sub_cs: Vec<Self>) -> Result<(), Error> {
         todo!()
-=======
+    }
+
     fn annotate_column<A, AR>(&mut self, _annotation: A, _column: Column<Any>)
     where
         A: FnOnce() -> AR,
         AR: Into<String>,
     {
         // Do nothing
->>>>>>> 5689a747
     }
 
     fn query_instance(&self, _: Column<Instance>, _: usize) -> Result<Value<F>, Error> {

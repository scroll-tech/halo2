use crate::plonk::{Any, Column};
use crate::poly::Polynomial;
<<<<<<< HEAD
use ff::{FromUniformBytes, PrimeField};
use halo2curves::{serde::SerdeObject, CurveAffine};
=======
use ff::PrimeField;
use ff::{Field, FromUniformBytes};
use halo2curves::{pairing::Engine, serde::SerdeObject, CurveAffine};
>>>>>>> 84003a20
use num_bigint::BigUint;
use std::io;

/// This enum specifies how various types are serialized and deserialized.
#[derive(Clone, Copy, Debug)]
pub enum SerdeFormat {
    /// Curve elements are serialized in compressed form.
    /// Field elements are serialized in standard form, with endianness specified by the
    /// `PrimeField` implementation.
    Processed,
    /// Curve elements are serialized in uncompressed form. Field elements are serialized
    /// in their internal Montgomery representation.
    /// When deserializing, checks are performed to ensure curve elements indeed lie on the curve and field elements
    /// are less than modulus.
    RawBytes,
    /// Serialization is the same as `RawBytes`, but no checks are performed.
    RawBytesUnchecked,
}

#[derive(Clone, Debug)]
pub(crate) struct CopyCell {
    pub column: Column<Any>,
    pub row: usize,
}

// Keep this trait for compatibility with IPA serialization
pub(crate) trait CurveRead: CurveAffine {
    /// Reads a compressed element from the buffer and attempts to parse it
    /// using `from_bytes`.
    fn read<R: io::Read>(reader: &mut R) -> io::Result<Self> {
        let mut compressed = Self::Repr::default();
        reader.read_exact(compressed.as_mut())?;
        Option::from(Self::from_bytes(&compressed))
            .ok_or_else(|| io::Error::new(io::ErrorKind::Other, "Invalid point encoding in proof"))
    }
}
impl<C: CurveAffine> CurveRead for C {}

pub fn field_to_bn<F: PrimeField>(f: &F) -> BigUint {
    BigUint::from_bytes_le(f.to_repr().as_ref())
}

/// Input a big integer `bn`, compute a field element `f`
/// such that `f == bn % F::MODULUS`.
<<<<<<< HEAD
=======
/// Require:
/// - bn is less than 512 bits.
/// Return:
/// - bn mod F::MODULUS when bn > F::MODULUS
>>>>>>> 84003a20
pub fn bn_to_field<F: PrimeField>(bn: &BigUint) -> F
where
    F: FromUniformBytes<64>,
{
    let mut buf = bn.to_bytes_le();
    buf.resize(64, 0u8);

    let mut buf_array = [0u8; 64];
    buf_array.copy_from_slice(buf.as_ref());
    F::from_uniform_bytes(&buf_array)
}

/// Input a base field element `b`, output a scalar field
/// element `s` s.t. `s == b % ScalarField::MODULUS`
pub(crate) fn base_to_scalar<C: CurveAffine>(base: &C::Base) -> C::Scalar
where
    C::Scalar: FromUniformBytes<64>,
{
    let bn = field_to_bn(base);
    // bn_to_field will perform a mod reduction
    bn_to_field(&bn)
}

#[macro_export]
macro_rules! two_dim_vec_to_vec_of_slice {
    ($arc_vec:ident) => {
        unsafe {
            let arc_vec_clone = $arc_vec.clone();
            let ptr = Arc::as_ptr(&arc_vec_clone) as *mut Vec<Vec<_>>;
            let mut_ref = &mut (*ptr);

            mut_ref
                .iter_mut()
                .map(|item| item.as_mut_slice())
                .collect::<Vec<_>>()
        }
    };
}

#[cfg(test)]
mod test {
    use super::*;
    use ff::Field;
    use halo2curves::bn256::{Fq, G1Affine};
    use rand_core::OsRng;
    #[test]
    fn test_conversion() {
        // random numbers
        for _ in 0..100 {
            let b = Fq::random(OsRng);
            let bi = field_to_bn(&b);
            let b_rec = bn_to_field(&bi);
            assert_eq!(b, b_rec);

            let s = base_to_scalar::<G1Affine>(&b);
            let si = field_to_bn(&s);
            // TODO: fixme -- this test has a small probability to fail
            // because |base field| > |scalar field|
            assert_eq!(si, bi);
        }
    }
}

pub trait SerdeCurveAffine: CurveAffine + SerdeObject {
    /// Reads an element from the buffer and parses it according to the `format`:
    /// - `Processed`: Reads a compressed curve element and decompress it
    /// - `RawBytes`: Reads an uncompressed curve element with coordinates in Montgomery form.
    /// Checks that field elements are less than modulus, and then checks that the point is on the curve.
    /// - `RawBytesUnchecked`: Reads an uncompressed curve element with coordinates in Montgomery form;
    /// does not perform any checks
    fn read<R: io::Read>(reader: &mut R, format: SerdeFormat) -> io::Result<Self> {
        match format {
            SerdeFormat::Processed => <Self as CurveRead>::read(reader),
            SerdeFormat::RawBytes => <Self as SerdeObject>::read_raw(reader),
            SerdeFormat::RawBytesUnchecked => Ok(<Self as SerdeObject>::read_raw_unchecked(reader)),
        }
    }
    /// Writes a curve element according to `format`:
    /// - `Processed`: Writes a compressed curve element
    /// - Otherwise: Writes an uncompressed curve element with coordinates in Montgomery form
    fn write<W: io::Write>(&self, writer: &mut W, format: SerdeFormat) -> io::Result<()> {
        match format {
            SerdeFormat::Processed => writer.write_all(self.to_bytes().as_ref()),
            _ => self.write_raw(writer),
        }
    }
}
impl<C: CurveAffine + SerdeObject> SerdeCurveAffine for C {}

pub trait SerdePrimeField: PrimeField + SerdeObject {
    /// Reads a field element as bytes from the buffer according to the `format`:
    /// - `Processed`: Reads a field element in standard form, with endianness specified by the
    /// `PrimeField` implementation, and checks that the element is less than the modulus.
    /// - `RawBytes`: Reads a field element from raw bytes in its internal Montgomery representations,
    /// and checks that the element is less than the modulus.
    /// - `RawBytesUnchecked`: Reads a field element in Montgomery form and performs no checks.
    fn read<R: io::Read>(reader: &mut R, format: SerdeFormat) -> io::Result<Self> {
        match format {
            SerdeFormat::Processed => {
                let mut compressed = Self::Repr::default();
                reader.read_exact(compressed.as_mut())?;
                Option::from(Self::from_repr(compressed)).ok_or_else(|| {
                    io::Error::new(io::ErrorKind::Other, "Invalid prime field point encoding")
                })
            }
            SerdeFormat::RawBytes => <Self as SerdeObject>::read_raw(reader),
            SerdeFormat::RawBytesUnchecked => Ok(<Self as SerdeObject>::read_raw_unchecked(reader)),
        }
    }

    /// Writes a field element as bytes to the buffer according to the `format`:
    /// - `Processed`: Writes a field element in standard form, with endianness specified by the
    /// `PrimeField` implementation.
    /// - Otherwise: Writes a field element into raw bytes in its internal Montgomery representation,
    /// WITHOUT performing the expensive Montgomery reduction.
    fn write<W: io::Write>(&self, writer: &mut W, format: SerdeFormat) -> io::Result<()> {
        match format {
            SerdeFormat::Processed => writer.write_all(self.to_repr().as_ref()),
            _ => self.write_raw(writer),
        }
    }
}
impl<F: PrimeField + SerdeObject> SerdePrimeField for F {}

/// Convert a slice of `bool` into a `u8`.
///
/// Panics if the slice has length greater than 8.
#[allow(unused)]
pub fn pack(bits: &[bool]) -> u8 {
    let mut value = 0u8;
    assert!(bits.len() <= 8);
    for (bit_index, bit) in bits.iter().enumerate() {
        value |= (*bit as u8) << bit_index;
    }
    value
}

/// Writes the first `bits.len()` bits of a `u8` into `bits`.
#[allow(unused)]
pub fn unpack(byte: u8, bits: &mut [bool]) {
    for (bit_index, bit) in bits.iter_mut().enumerate() {
        *bit = (byte >> bit_index) & 1 == 1;
    }
}

/// Reads a vector of polynomials from buffer
pub(crate) fn read_polynomial_vec<R: io::Read, F: SerdePrimeField, B>(
    reader: &mut R,
    format: SerdeFormat,
) -> io::Result<Vec<Polynomial<F, B>>> {
    let mut len = [0u8; 4];
    reader.read_exact(&mut len)?;
    let len = u32::from_be_bytes(len);

    (0..len)
        .map(|_| Polynomial::<F, B>::read(reader, format))
        .collect::<io::Result<Vec<_>>>()
}

/// Writes a slice of polynomials to buffer
pub(crate) fn write_polynomial_slice<W: io::Write, F: SerdePrimeField, B>(
    slice: &[Polynomial<F, B>],
    writer: &mut W,
    format: SerdeFormat,
) -> io::Result<()> {
    writer.write_all(&(slice.len() as u32).to_be_bytes())?;
    for poly in slice.iter() {
        poly.write(writer, format)?;
    }
    Ok(())
}

/// Gets the total number of bytes of a slice of polynomials, assuming all polynomials are the same length
pub(crate) fn polynomial_slice_byte_length<F: PrimeField, B>(slice: &[Polynomial<F, B>]) -> usize {
    let field_len = F::default().to_repr().as_ref().len();
    4 + slice.len() * (4 + field_len * slice.get(0).map(|poly| poly.len()).unwrap_or(0))
}<|MERGE_RESOLUTION|>--- conflicted
+++ resolved
@@ -1,13 +1,8 @@
 use crate::plonk::{Any, Column};
 use crate::poly::Polynomial;
-<<<<<<< HEAD
 use ff::{FromUniformBytes, PrimeField};
 use halo2curves::{serde::SerdeObject, CurveAffine};
-=======
-use ff::PrimeField;
-use ff::{Field, FromUniformBytes};
-use halo2curves::{pairing::Engine, serde::SerdeObject, CurveAffine};
->>>>>>> 84003a20
+use ff::{Field};
 use num_bigint::BigUint;
 use std::io;
 
@@ -52,13 +47,10 @@
 
 /// Input a big integer `bn`, compute a field element `f`
 /// such that `f == bn % F::MODULUS`.
-<<<<<<< HEAD
-=======
 /// Require:
 /// - bn is less than 512 bits.
 /// Return:
 /// - bn mod F::MODULUS when bn > F::MODULUS
->>>>>>> 84003a20
 pub fn bn_to_field<F: PrimeField>(bn: &BigUint) -> F
 where
     F: FromUniformBytes<64>,

use crate::multicore;
<<<<<<< HEAD
use crate::plonk::{lookup, permutation, Any, ProvingKey};
use crate::poly::Basis;
use crate::{
    arithmetic::{parallelize, CurveAffine},
    poly::{Coeff, ExtendedLagrangeCoeff, LagrangeCoeff, Polynomial, Rotation},
=======
use crate::plonk::lookup::prover::Committed;
use crate::plonk::permutation::Argument;
use crate::plonk::{
    mv_lookup, permutation, AdviceQuery, Any, FixedQuery, InstanceQuery, ProvingKey,
};
use crate::poly::Basis;
use crate::{
    arithmetic::{eval_polynomial, parallelize, CurveAffine},
    poly::{
        commitment::Params, Coeff, EvaluationDomain, ExtendedLagrangeCoeff, LagrangeCoeff,
        Polynomial, ProverQuery, Rotation,
    },
    transcript::{EncodedChallenge, TranscriptWrite},
};
use group::prime::PrimeCurve;
use group::{
    ff::{BatchInvert, Field, PrimeField, WithSmallOrderMulGroup},
    Curve,
};
use rayon::prelude::IntoParallelIterator;
use rayon::prelude::ParallelIterator;
use std::any::TypeId;
use std::convert::TryInto;
use std::num::ParseIntError;
use std::process::exit;
use std::slice;
use std::sync::atomic::fence;
use std::{
    collections::BTreeMap,
    iter,
    ops::{Index, Mul, MulAssign},
>>>>>>> 84003a20
};
use group::ff::{Field, PrimeField, WithSmallOrderMulGroup};

use super::{shuffle, ConstraintSystem, Expression};

/// Return the index in the polynomial of size `isize` after rotation `rot`.
fn get_rotation_idx(idx: usize, rot: i32, rot_scale: i32, isize: i32) -> usize {
    (((idx as i32) + (rot * rot_scale)).rem_euclid(isize)) as usize
}

/// Value used in a calculation
#[derive(Clone, Copy, Debug, PartialEq, Eq, PartialOrd)]
pub enum ValueSource {
    /// This is a constant value
    Constant(usize),
    /// This is an intermediate value
    Intermediate(usize),
    /// This is a fixed column
    Fixed(usize, usize),
    /// This is an advice (witness) column
    Advice(usize, usize),
    /// This is an instance (external) column
    Instance(usize, usize),
    /// This is a challenge
    Challenge(usize),
    /// beta
    Beta(),
    /// gamma
    // only used by the old halo2 lookup scheme
    // Gamma(),
    /// theta
    Theta(),
    /// y
    Y(),
    /// Previous value
    PreviousValue(),
}

impl Default for ValueSource {
    fn default() -> Self {
        ValueSource::Constant(0)
    }
}

impl ValueSource {
    /// Get the value for this source
    #[allow(clippy::too_many_arguments)]
    pub fn get<F: Field, B: Basis>(
        &self,
        rotations: &[usize],
        constants: &[F],
        intermediates: &[F],
        fixed_values: &[Polynomial<F, B>],
        advice_values: &[Polynomial<F, B>],
        instance_values: &[Polynomial<F, B>],
        challenges: &[F],
        beta: &F,
        _gamma: &F,
        theta: &F,
        y: &F,
        previous_value: &F,
    ) -> F {
        match self {
            ValueSource::Constant(idx) => constants[*idx],
            ValueSource::Intermediate(idx) => intermediates[*idx],
            ValueSource::Fixed(column_index, rotation) => {
                fixed_values[*column_index][rotations[*rotation]]
            }
            ValueSource::Advice(column_index, rotation) => {
                advice_values[*column_index][rotations[*rotation]]
            }
            ValueSource::Instance(column_index, rotation) => {
                instance_values[*column_index][rotations[*rotation]]
            }
            ValueSource::Challenge(index) => challenges[*index],
            ValueSource::Beta() => *beta,
            // ValueSource::Gamma() => *gamma,
            ValueSource::Theta() => *theta,
            ValueSource::Y() => *y,
            ValueSource::PreviousValue() => *previous_value,
        }
    }
}

/// Calculation
#[derive(Clone, Debug, PartialEq, Eq)]
pub enum Calculation {
    /// This is an addition
    Add(ValueSource, ValueSource),
    /// This is a subtraction
    Sub(ValueSource, ValueSource),
    /// This is a product
    Mul(ValueSource, ValueSource),
    /// This is a square
    Square(ValueSource),
    /// This is a double
    Double(ValueSource),
    /// This is a negation
    Negate(ValueSource),
    /// This is Horner's rule: `val = a; val = val * c + b[]`
    Horner(ValueSource, Vec<ValueSource>, ValueSource),
    /// This is a simple assignment
    Store(ValueSource),
}

impl Calculation {
    /// Get the resulting value of this calculation
    #[allow(clippy::too_many_arguments)]
    pub fn evaluate<F: Field, B: Basis>(
        &self,
        rotations: &[usize],
        constants: &[F],
        intermediates: &[F],
        fixed_values: &[Polynomial<F, B>],
        advice_values: &[Polynomial<F, B>],
        instance_values: &[Polynomial<F, B>],
        challenges: &[F],
        beta: &F,
        gamma: &F,
        theta: &F,
        y: &F,
        previous_value: &F,
    ) -> F {
        let get_value = |value: &ValueSource| {
            value.get(
                rotations,
                constants,
                intermediates,
                fixed_values,
                advice_values,
                instance_values,
                challenges,
                beta,
                gamma,
                theta,
                y,
                previous_value,
            )
        };
        match self {
            Calculation::Add(a, b) => get_value(a) + get_value(b),
            Calculation::Sub(a, b) => get_value(a) - get_value(b),
            Calculation::Mul(a, b) => get_value(a) * get_value(b),
            Calculation::Square(v) => get_value(v).square(),
            Calculation::Double(v) => get_value(v).double(),
            Calculation::Negate(v) => -get_value(v),
            Calculation::Horner(start_value, parts, factor) => {
                let factor = get_value(factor);
                let mut value = get_value(start_value);
                for part in parts.iter() {
                    value = value * factor + get_value(part);
                }
                value
            }
            Calculation::Store(v) => get_value(v),
        }
    }
}

/// Evaluator
#[derive(Clone, Default, Debug)]
pub struct Evaluator<C: CurveAffine> {
    ///  Custom gates evalution
    pub custom_gates: GraphEvaluator<C>,
    ///  Lookups evalution
<<<<<<< HEAD
    pub lookups: Vec<GraphEvaluator<C>>,
    ///  Shuffle evalution
    pub shuffles: Vec<GraphEvaluator<C>>,
=======
    pub lookups: Vec<(Vec<GraphEvaluator<C>>, GraphEvaluator<C>)>,
>>>>>>> 84003a20
}

/// GraphEvaluator
#[derive(Clone, Debug)]
pub struct GraphEvaluator<C: CurveAffine> {
    /// Constants
    pub constants: Vec<C::ScalarExt>,
    /// Rotations
    pub rotations: Vec<i32>,
    /// Calculations
    pub calculations: Vec<CalculationInfo>,
    /// Number of intermediates
    pub num_intermediates: usize,
}

/// EvaluationData
#[derive(Default, Debug)]
pub struct EvaluationData<C: CurveAffine> {
    /// Intermediates
    pub intermediates: Vec<C::ScalarExt>,
    /// Rotations
    pub rotations: Vec<usize>,
}

/// CaluclationInfo
#[derive(Clone, Debug)]
pub struct CalculationInfo {
    /// Calculation
    pub calculation: Calculation,
    /// Target
    pub target: usize,
}

impl<C: CurveAffine> Evaluator<C> {
    /// Creates a new evaluation structure
    pub fn new(cs: &ConstraintSystem<C::ScalarExt>) -> Self {
        let mut ev = Evaluator::default();

        // Custom gates
        let mut parts = Vec::new();
        for gate in cs.gates.iter() {
            parts.extend(
                gate.polynomials()
                    .iter()
                    .map(|poly| ev.custom_gates.add_expression(poly)),
            );
        }
        ev.custom_gates.add_calculation(Calculation::Horner(
            ValueSource::PreviousValue(),
            parts,
            ValueSource::Y(),
        ));

        // Lookups
        for lookup in cs.lookups.iter() {
            let mut graph_table = GraphEvaluator::default();
            let mut graph_inputs: Vec<_> = (0..lookup.inputs_expressions.len())
                .map(|_| GraphEvaluator::default())
                .collect();

            let evaluate_lc = |graph: &mut GraphEvaluator<C>, expressions: &Vec<Expression<_>>| {
                let parts = expressions
                    .iter()
                    .map(|expr| graph.add_expression(expr))
                    .collect();
                graph.add_calculation(Calculation::Horner(
                    ValueSource::Constant(0),
                    parts,
                    ValueSource::Theta(),
                ))
            };

            // Inputs cosets
            for (input_expressions, graph_input) in lookup
                .inputs_expressions
                .iter()
                .zip(graph_inputs.iter_mut())
            {
                let compressed_input_coset = evaluate_lc(graph_input, input_expressions);

                graph_input.add_calculation(Calculation::Add(
                    compressed_input_coset,
                    ValueSource::Beta(),
                ));
            }

            // table coset
            let compressed_table_coset = evaluate_lc(&mut graph_table, &lookup.table_expressions);

            graph_table.add_calculation(Calculation::Add(
                compressed_table_coset,
                ValueSource::Beta(),
            ));

            /*
                a) f_i + beta
                b) t + beta
            */
            ev.lookups.push((graph_inputs.to_vec(), graph_table));
        }

        // Shuffles
        for shuffle in cs.shuffles.iter() {
            let evaluate_lc = |expressions: &Vec<Expression<_>>, graph: &mut GraphEvaluator<C>| {
                let parts = expressions
                    .iter()
                    .map(|expr| graph.add_expression(expr))
                    .collect();
                graph.add_calculation(Calculation::Horner(
                    ValueSource::Constant(0),
                    parts,
                    ValueSource::Theta(),
                ))
            };

            let mut graph_input = GraphEvaluator::default();
            let compressed_input_coset = evaluate_lc(&shuffle.input_expressions, &mut graph_input);
            let _ = graph_input.add_calculation(Calculation::Add(
                compressed_input_coset,
                ValueSource::Gamma(),
            ));

            let mut graph_shuffle = GraphEvaluator::default();
            let compressed_shuffle_coset =
                evaluate_lc(&shuffle.shuffle_expressions, &mut graph_shuffle);
            let _ = graph_shuffle.add_calculation(Calculation::Add(
                compressed_shuffle_coset,
                ValueSource::Gamma(),
            ));

            ev.shuffles.push(graph_input);
            ev.shuffles.push(graph_shuffle);
        }

        ev
    }

    /// Evaluate h poly
    #[allow(clippy::too_many_arguments)]
    pub(in crate::plonk) fn evaluate_h(
        &self,
        pk: &ProvingKey<C>,
        advice_polys: &[&[Polynomial<C::ScalarExt, Coeff>]],
        instance_polys: &[&[Polynomial<C::ScalarExt, Coeff>]],
        challenges: &[C::ScalarExt],
        y: C::ScalarExt,
        beta: C::ScalarExt,
        gamma: C::ScalarExt,
        theta: C::ScalarExt,
<<<<<<< HEAD
        lookups: &[Vec<lookup::prover::Committed<C>>],
        shuffles: &[Vec<shuffle::prover::Committed<C>>],
=======
        lookups: &[Vec<mv_lookup::prover::Committed<C>>],
>>>>>>> 84003a20
        permutations: &[permutation::prover::Committed<C>],
    ) -> Polynomial<C::ScalarExt, ExtendedLagrangeCoeff> {
        let domain = &pk.vk.domain;
        let size = 1 << domain.k() as usize;
        let rot_scale = 1;
        let extended_omega = domain.get_extended_omega();
        let omega = domain.get_omega();
        let isize = size as i32;
        let one = C::ScalarExt::ONE;
        let p = &pk.vk.cs.permutation;
        let num_parts = domain.extended_len() >> domain.k();

        // Calculate the quotient polynomial for each part
        let mut current_extended_omega = one;
        let value_parts: Vec<Polynomial<C::ScalarExt, LagrangeCoeff>> = (0..num_parts)
            .map(|_| {
                let fixed: Vec<Polynomial<C::ScalarExt, LagrangeCoeff>> = pk
                    .fixed_polys
                    .iter()
                    .map(|p| domain.coeff_to_extended_part(p.clone(), current_extended_omega))
                    .collect();
                let fixed = &fixed[..];
                let l0 = domain.coeff_to_extended_part(pk.l0.clone(), current_extended_omega);
                let l_last =
                    domain.coeff_to_extended_part(pk.l_last.clone(), current_extended_omega);
                let l_active_row =
                    domain.coeff_to_extended_part(pk.l_active_row.clone(), current_extended_omega);

                // Calculate the advice and instance cosets
                let advice: Vec<Vec<Polynomial<C::Scalar, LagrangeCoeff>>> = advice_polys
                    .iter()
                    .map(|advice_polys| {
                        advice_polys
                            .iter()
                            .map(|poly| {
                                domain.coeff_to_extended_part(poly.clone(), current_extended_omega)
                            })
                            .collect()
                    })
                    .collect();
                let instance: Vec<Vec<Polynomial<C::Scalar, LagrangeCoeff>>> = instance_polys
                    .iter()
                    .map(|instance_polys| {
                        instance_polys
                            .iter()
                            .map(|poly| {
                                domain.coeff_to_extended_part(poly.clone(), current_extended_omega)
                            })
                            .collect()
                    })
                    .collect();

                let mut values = domain.empty_lagrange();

                // Core expression evaluations
                let num_threads = multicore::current_num_threads();
                for ((((advice, instance), lookups), shuffles), permutation) in advice
                    .iter()
                    .zip(instance.iter())
                    .zip(lookups.iter())
                    .zip(shuffles.iter())
                    .zip(permutations.iter())
                {
                    // Custom gates
                    multicore::scope(|scope| {
                        let chunk_size = (size + num_threads - 1) / num_threads;
                        for (thread_idx, values) in values.chunks_mut(chunk_size).enumerate() {
                            let start = thread_idx * chunk_size;
                            scope.spawn(move |_| {
                                let mut eval_data = self.custom_gates.instance();
                                for (i, value) in values.iter_mut().enumerate() {
                                    let idx = start + i;
                                    *value = self.custom_gates.evaluate(
                                        &mut eval_data,
                                        fixed,
                                        advice,
                                        instance,
                                        challenges,
                                        &beta,
                                        &gamma,
                                        &theta,
                                        &y,
                                        value,
                                        idx,
                                        rot_scale,
                                        isize,
                                    );
                                }
                            });
                        }
                    });

                    // Permutations
                    let sets = &permutation.sets;
                    if !sets.is_empty() {
                        let blinding_factors = pk.vk.cs.blinding_factors();
                        let last_rotation = Rotation(-((blinding_factors + 1) as i32));
                        let chunk_len = pk.vk.cs.degree() - 2;
                        let delta_start = beta * &C::Scalar::ZETA;

                        let permutation_product_cosets: Vec<
                            Polynomial<C::ScalarExt, LagrangeCoeff>,
                        > = sets
                            .iter()
                            .map(|set| {
                                domain.coeff_to_extended_part(
                                    set.permutation_product_poly.clone(),
                                    current_extended_omega,
                                )
                            })
                            .collect();
                        let permutation_cosets: Vec<Polynomial<C::ScalarExt, LagrangeCoeff>> = pk
                            .permutation
                            .polys
                            .iter()
                            .map(|p| {
                                domain.coeff_to_extended_part(p.clone(), current_extended_omega)
                            })
                            .collect();

                        let first_set_permutation_product_coset =
                            permutation_product_cosets.first().unwrap();
                        let last_set_permutation_product_coset =
                            permutation_product_cosets.last().unwrap();

                        // Permutation constraints
                        parallelize(&mut values, |values, start| {
                            let mut beta_term =
                                current_extended_omega * omega.pow_vartime([start as u64, 0, 0, 0]);
                            for (i, value) in values.iter_mut().enumerate() {
                                let idx = start + i;
                                let r_next = get_rotation_idx(idx, 1, rot_scale, isize);
                                let r_last =
                                    get_rotation_idx(idx, last_rotation.0, rot_scale, isize);

                                // Enforce only for the first set.
                                // l_0(X) * (1 - z_0(X)) = 0
                                *value = *value * y
                                    + ((one - first_set_permutation_product_coset[idx]) * l0[idx]);
                                // Enforce only for the last set.
                                // l_last(X) * (z_l(X)^2 - z_l(X)) = 0
                                *value = *value * y
                                    + ((last_set_permutation_product_coset[idx]
                                        * last_set_permutation_product_coset[idx]
                                        - last_set_permutation_product_coset[idx])
                                        * l_last[idx]);
                                // Except for the first set, enforce.
                                // l_0(X) * (z_i(X) - z_{i-1}(\omega^(last) X)) = 0
                                for (set_idx, permutation_product_coset) in
                                    permutation_product_cosets.iter().enumerate()
                                {
                                    if set_idx != 0 {
                                        *value = *value * y
                                            + ((permutation_product_coset[idx]
                                                - permutation_product_cosets[set_idx - 1][r_last])
                                                * l0[idx]);
                                    }
                                }
                                // And for all the sets we enforce:
                                // (1 - (l_last(X) + l_blind(X))) * (
                                //   z_i(\omega X) \prod_j (p(X) + \beta s_j(X) + \gamma)
                                // - z_i(X) \prod_j (p(X) + \delta^j \beta X + \gamma)
                                // )
                                let mut current_delta = delta_start * beta_term;
                                for (
                                    (columns, permutation_product_coset),
                                    permutation_coset_chunk,
                                ) in p
                                    .columns
                                    .chunks(chunk_len)
                                    .zip(permutation_product_cosets.iter())
                                    .zip(permutation_cosets.chunks(chunk_len))
                                {
                                    let mut left = permutation_product_coset[r_next];
                                    for (values, permutation) in columns
                                        .iter()
                                        .map(|&column| match column.column_type() {
                                            Any::Advice(_) => &advice[column.index()],
                                            Any::Fixed => &fixed[column.index()],
                                            Any::Instance => &instance[column.index()],
                                        })
                                        .zip(permutation_coset_chunk.iter())
                                    {
                                        left *= values[idx] + beta * permutation[idx] + gamma;
                                    }

                                    let mut right = permutation_product_coset[idx];
                                    for values in
                                        columns.iter().map(|&column| match column.column_type() {
                                            Any::Advice(_) => &advice[column.index()],
                                            Any::Fixed => &fixed[column.index()],
                                            Any::Instance => &instance[column.index()],
                                        })
                                    {
                                        right *= values[idx] + current_delta + gamma;
                                        current_delta *= &C::Scalar::DELTA;
                                    }

                                    *value = *value * y + ((left - right) * l_active_row[idx]);
                                }
                                beta_term *= &omega;
                            }
                        });
                    }

                    // For lookups, compute inputs_inv_sum = ∑ 1 / (f_i(X) + beta)
                    // The outer vector has capacity self.lookups.len()
                    #[cfg(not(feature = "logup_skip_inv"))]
                    let inputs_inv_sum: Vec<Vec<_>> = self
                        .lookups
                        .iter()
                        .map(|lookup| {
                            let (inputs_lookup_evaluator, _) = lookup;

                            let inputs_values_for_extended_domain: Vec<Vec<C::Scalar>> = (0..size)
                                .into_par_iter()
                                .map(|idx| {
                                    let mut inputs_eval_data: Vec<_> = inputs_lookup_evaluator
                                        .iter()
                                        .map(|input_lookup_evaluator| {
                                            input_lookup_evaluator.instance()
                                        })
                                        .collect();

                                    inputs_lookup_evaluator
                                        .iter()
                                        .zip(inputs_eval_data.iter_mut())
                                        .map(|(input_lookup_evaluator, input_eval_data)| {
                                            input_lookup_evaluator.evaluate(
                                                input_eval_data,
                                                fixed,
                                                advice,
                                                instance,
                                                challenges,
                                                &beta,
                                                &gamma,
                                                &theta,
                                                &y,
                                                &C::ScalarExt::zero(),
                                                idx,
                                                rot_scale,
                                                isize,
                                            )
                                        })
                                        .collect()
                                })
                                .collect();
                            let mut inputs_values_for_extended_domain: Vec<C::Scalar> =
                                inputs_values_for_extended_domain
                                    .into_iter()
                                    .flatten()
                                    .collect();

                            parallelize(&mut inputs_values_for_extended_domain, |values, _| {
                                values.batch_invert();
                            });

                            let inputs_len = inputs_lookup_evaluator.len();

                            (0..size)
                                .into_par_iter()
                                .map(|i| {
                                    inputs_values_for_extended_domain
                                        [i * inputs_len..(i + 1) * inputs_len]
                                        .iter()
                                        .fold(C::Scalar::zero(), |acc, x| acc + x)
                                })
                                .collect::<Vec<_>>()
                        })
                        .collect();

                    // Lookups
                    for (n, lookup) in lookups.iter().enumerate() {
                        // Polynomials required for this lookup.
                        // Calculated here so these only have to be kept in memory for the short time
                        // they are actually needed.
                        let phi_coset = pk.vk.domain.coeff_to_extended_part(
                            lookup.phi_poly.clone(),
                            current_extended_omega,
                        );
                        let m_coset = pk
                            .vk
                            .domain
                            .coeff_to_extended_part(lookup.m_poly.clone(), current_extended_omega);

                        // Lookup constraints
                        /*
                            φ_i(X) = f_i(X) + beta
                            τ(X) = t(X) + beta
                            LHS = τ(X) * Π(φ_i(X)) * (ϕ(gX) - ϕ(X))
                            RHS = τ(X) * Π(φ_i(X)) * (∑ 1/(φ_i(X)) - m(X) / τ(X))))      (1)
                                = (τ(X) * Π(φ_i(X)) * ∑ 1/(φ_i(X))) - Π(φ_i(X)) * m(X)
                                = Π(φ_i(X)) * (τ(X) * ∑ 1/(φ_i(X)) - m(X))

                                = ∑_i τ(X) * Π_{j != i} φ_j(X) - m(X) * Π(φ_i(X))        (2)
                        */
                        parallelize(&mut values, |values, start| {
                            let (inputs_lookup_evaluator, table_lookup_evaluator) =
                                &self.lookups[n];
                            let mut inputs_eval_data: Vec<_> = inputs_lookup_evaluator
                                .iter()
                                .map(|input_lookup_evaluator| input_lookup_evaluator.instance())
                                .collect();
                            let mut table_eval_data = table_lookup_evaluator.instance();

                            for (i, value) in values.iter_mut().enumerate() {
                                let idx = start + i;

                                // f_i(X) + beta for i in expressions
                                let inputs_value: Vec<C::ScalarExt> = inputs_lookup_evaluator
                                    .iter()
                                    .zip(inputs_eval_data.iter_mut())
                                    .map(|(input_lookup_evaluator, input_eval_data)| {
                                        input_lookup_evaluator.evaluate(
                                            input_eval_data,
                                            fixed,
                                            advice,
                                            instance,
                                            challenges,
                                            &beta,
                                            &gamma,
                                            &theta,
                                            &y,
                                            &C::ScalarExt::ZERO,
                                            idx,
                                            rot_scale,
                                            isize,
                                        )
                                    })
                                    .collect();

                                // Π(φ_i(X))
                                let inputs_prod: C::Scalar = inputs_value
                                    .iter()
                                    .fold(C::Scalar::ZERO, |acc, input| acc * input);

                                // t(X) + beta
                                let table_value = table_lookup_evaluator.evaluate(
                                    &mut table_eval_data,
                                    fixed,
                                    advice,
                                    instance,
                                    challenges,
                                    &beta,
                                    &gamma,
                                    &theta,
                                    &y,
                                    &C::ScalarExt::ZERO,
                                    idx,
                                    rot_scale,
                                    isize,
                                );

                                let r_next = get_rotation_idx(idx, 1, rot_scale, isize);

                                let lhs = {
                                    // τ(X) * Π(φ_i(X)) * (ϕ(gX) - ϕ(X))
                                    table_value * inputs_prod * (phi_coset[r_next] - phi_coset[idx])
                                };

                                #[cfg(feature = "logup_skip_inv")]
                                let rhs = {
                                    //   τ(X) * Π(φ_i(X)) * (∑ 1/(φ_i(X)) - m(X) / τ(X))))
                                    // = ∑_i τ(X) * Π_{j != i} φ_j(X) - m(X) * Π(φ_i(X))
                                    let inputs = (0..inputs_value.len())
                                        .map(|i| {
                                            inputs_value
                                                .iter()
                                                .enumerate()
                                                .filter(|(j, _)| *j != i)
                                                .fold(C::Scalar::ZERO, |acc, (_, x)| acc * *x)
                                        })
                                        .fold(C::Scalar::ZERO, |acc, x| acc + x);
                                    inputs * table_value - inputs_prod * m_coset[idx]
                                };
                                #[cfg(not(feature = "logup_skip_inv"))]
                                let rhs = {
                                    // ∑ 1 / (f_i(X) + beta) at ω^idx
                                    let inv_sum: C::Scalar = inputs_inv_sum[n][idx];
                                    //   τ(X) * Π(φ_i(X)) * (∑ 1/(φ_i(X)) - m(X) / τ(X))))
                                    // = (τ(X) * Π(φ_i(X)) * ∑ 1/(φ_i(X))) - Π(φ_i(X)) * m(X)
                                    // = Π(φ_i(X)) * (τ(X) * ∑ 1/(φ_i(X)) - m(X))
                                    inputs_prod * (table_value * inv_sum - m_coset[idx])
                                };

                                // phi[0] = 0
                                *value = *value * y + l0[idx] * phi_coset[idx];

                                // phi[u] = 0
                                *value = *value * y + l_last[idx] * phi_coset[idx];

                                // q(X) = (1 - (l_last(X) + l_blind(X))) * (LHS - RHS)
                                *value = *value * y + (lhs - rhs) * l_active_row[idx];
                            }
                        });
                    }

                    // Shuffle constraints
                    for (n, shuffle) in shuffles.iter().enumerate() {
                        let product_coset =
                            pk.vk.domain.coeff_to_extended(shuffle.product_poly.clone());

                        // Shuffle constraints
                        parallelize(&mut values, |values, start| {
                            let input_evaluator = &self.shuffles[2 * n];
                            let shuffle_evaluator = &self.shuffles[2 * n + 1];
                            let mut eval_data_input = shuffle_evaluator.instance();
                            let mut eval_data_shuffle = shuffle_evaluator.instance();
                            for (i, value) in values.iter_mut().enumerate() {
                                let idx = start + i;

                                let input_value = input_evaluator.evaluate(
                                    &mut eval_data_input,
                                    fixed,
                                    advice,
                                    instance,
                                    challenges,
                                    &beta,
                                    &gamma,
                                    &theta,
                                    &y,
                                    &C::ScalarExt::ZERO,
                                    idx,
                                    rot_scale,
                                    isize,
                                );

                                let shuffle_value = shuffle_evaluator.evaluate(
                                    &mut eval_data_shuffle,
                                    fixed,
                                    advice,
                                    instance,
                                    challenges,
                                    &beta,
                                    &gamma,
                                    &theta,
                                    &y,
                                    &C::ScalarExt::ZERO,
                                    idx,
                                    rot_scale,
                                    isize,
                                );

                                let r_next = get_rotation_idx(idx, 1, rot_scale, isize);

                                // l_0(X) * (1 - z(X)) = 0
                                *value = *value * y + ((one - product_coset[idx]) * l0[idx]);
                                // l_last(X) * (z(X)^2 - z(X)) = 0
                                *value = *value * y
                                    + ((product_coset[idx] * product_coset[idx]
                                        - product_coset[idx])
                                        * l_last[idx]);
                                // (1 - (l_last(X) + l_blind(X))) * (z(\omega X) (s(X) + \gamma) - z(X) (a(X) + \gamma)) = 0
                                *value = *value * y
                                    + l_active_row[idx]
                                        * (product_coset[r_next] * shuffle_value
                                            - product_coset[idx] * input_value)
                            }
                        });
                    }
                }
                current_extended_omega *= extended_omega;
                values
            })
            .collect();

        domain.extended_from_lagrange_vec(value_parts)
    }
}

impl<C: CurveAffine> Default for GraphEvaluator<C> {
    fn default() -> Self {
        Self {
            // Fixed positions to allow easy access
            constants: vec![
                C::ScalarExt::ZERO,
                C::ScalarExt::ONE,
                C::ScalarExt::from(2u64),
            ],
            rotations: Vec::new(),
            calculations: Vec::new(),
            num_intermediates: 0,
        }
    }
}

impl<C: CurveAffine> GraphEvaluator<C> {
    /// Adds a rotation
    fn add_rotation(&mut self, rotation: &Rotation) -> usize {
        let position = self.rotations.iter().position(|&c| c == rotation.0);
        match position {
            Some(pos) => pos,
            None => {
                self.rotations.push(rotation.0);
                self.rotations.len() - 1
            }
        }
    }

    /// Adds a constant
    fn add_constant(&mut self, constant: &C::ScalarExt) -> ValueSource {
        let position = self.constants.iter().position(|&c| c == *constant);
        ValueSource::Constant(match position {
            Some(pos) => pos,
            None => {
                self.constants.push(*constant);
                self.constants.len() - 1
            }
        })
    }

    /// Adds a calculation.
    /// Currently does the simplest thing possible: just stores the
    /// resulting value so the result can be reused  when that calculation
    /// is done multiple times.
    fn add_calculation(&mut self, calculation: Calculation) -> ValueSource {
        let existing_calculation = self
            .calculations
            .iter()
            .find(|c| c.calculation == calculation);
        match existing_calculation {
            Some(existing_calculation) => ValueSource::Intermediate(existing_calculation.target),
            None => {
                let target = self.num_intermediates;
                self.calculations.push(CalculationInfo {
                    calculation,
                    target,
                });
                self.num_intermediates += 1;
                ValueSource::Intermediate(target)
            }
        }
    }

    /// Generates an optimized evaluation for the expression
    fn add_expression(&mut self, expr: &Expression<C::ScalarExt>) -> ValueSource {
        match expr {
            Expression::Constant(scalar) => self.add_constant(scalar),
            Expression::Selector(_selector) => unreachable!(),
            Expression::Fixed(query) => {
                let rot_idx = self.add_rotation(&query.rotation);
                self.add_calculation(Calculation::Store(ValueSource::Fixed(
                    query.column_index,
                    rot_idx,
                )))
            }
            Expression::Advice(query) => {
                let rot_idx = self.add_rotation(&query.rotation);
                self.add_calculation(Calculation::Store(ValueSource::Advice(
                    query.column_index,
                    rot_idx,
                )))
            }
            Expression::Instance(query) => {
                let rot_idx = self.add_rotation(&query.rotation);
                self.add_calculation(Calculation::Store(ValueSource::Instance(
                    query.column_index,
                    rot_idx,
                )))
            }
            Expression::Challenge(challenge) => self.add_calculation(Calculation::Store(
                ValueSource::Challenge(challenge.index()),
            )),
            Expression::Negated(a) => match **a {
                Expression::Constant(scalar) => self.add_constant(&-scalar),
                _ => {
                    let result_a = self.add_expression(a);
                    match result_a {
                        ValueSource::Constant(0) => result_a,
                        _ => self.add_calculation(Calculation::Negate(result_a)),
                    }
                }
            },
            Expression::Sum(a, b) => {
                // Undo subtraction stored as a + (-b) in expressions
                match &**b {
                    Expression::Negated(b_int) => {
                        let result_a = self.add_expression(a);
                        let result_b = self.add_expression(b_int);
                        if result_a == ValueSource::Constant(0) {
                            self.add_calculation(Calculation::Negate(result_b))
                        } else if result_b == ValueSource::Constant(0) {
                            result_a
                        } else {
                            self.add_calculation(Calculation::Sub(result_a, result_b))
                        }
                    }
                    _ => {
                        let result_a = self.add_expression(a);
                        let result_b = self.add_expression(b);
                        if result_a == ValueSource::Constant(0) {
                            result_b
                        } else if result_b == ValueSource::Constant(0) {
                            result_a
                        } else if result_a <= result_b {
                            self.add_calculation(Calculation::Add(result_a, result_b))
                        } else {
                            self.add_calculation(Calculation::Add(result_b, result_a))
                        }
                    }
                }
            }
            Expression::Product(a, b) => {
                let result_a = self.add_expression(a);
                let result_b = self.add_expression(b);
                if result_a == ValueSource::Constant(0) || result_b == ValueSource::Constant(0) {
                    ValueSource::Constant(0)
                } else if result_a == ValueSource::Constant(1) {
                    result_b
                } else if result_b == ValueSource::Constant(1) {
                    result_a
                } else if result_a == ValueSource::Constant(2) {
                    self.add_calculation(Calculation::Double(result_b))
                } else if result_b == ValueSource::Constant(2) {
                    self.add_calculation(Calculation::Double(result_a))
                } else if result_a == result_b {
                    self.add_calculation(Calculation::Square(result_a))
                } else if result_a <= result_b {
                    self.add_calculation(Calculation::Mul(result_a, result_b))
                } else {
                    self.add_calculation(Calculation::Mul(result_b, result_a))
                }
            }
            Expression::Scaled(a, f) => {
                if *f == C::ScalarExt::ZERO {
                    ValueSource::Constant(0)
                } else if *f == C::ScalarExt::ONE {
                    self.add_expression(a)
                } else {
                    let cst = self.add_constant(f);
                    let result_a = self.add_expression(a);
                    self.add_calculation(Calculation::Mul(result_a, cst))
                }
            }
        }
    }

    /// Creates a new evaluation structure
    pub fn instance(&self) -> EvaluationData<C> {
        EvaluationData {
            intermediates: vec![C::ScalarExt::ZERO; self.num_intermediates],
            rotations: vec![0usize; self.rotations.len()],
        }
    }

    #[allow(clippy::too_many_arguments)]
    pub fn evaluate<B: Basis>(
        &self,
        data: &mut EvaluationData<C>,
        fixed: &[Polynomial<C::ScalarExt, B>],
        advice: &[Polynomial<C::ScalarExt, B>],
        instance: &[Polynomial<C::ScalarExt, B>],
        challenges: &[C::ScalarExt],
        beta: &C::ScalarExt,
        gamma: &C::ScalarExt,
        theta: &C::ScalarExt,
        y: &C::ScalarExt,
        previous_value: &C::ScalarExt,
        idx: usize,
        rot_scale: i32,
        isize: i32,
    ) -> C::ScalarExt {
        // All rotation index values
        for (rot_idx, rot) in self.rotations.iter().enumerate() {
            data.rotations[rot_idx] = get_rotation_idx(idx, *rot, rot_scale, isize);
        }

        // All calculations, with cached intermediate results
        for calc in self.calculations.iter() {
            data.intermediates[calc.target] = calc.calculation.evaluate(
                &data.rotations,
                &self.constants,
                &data.intermediates,
                fixed,
                advice,
                instance,
                challenges,
                beta,
                gamma,
                theta,
                y,
                previous_value,
            );
        }

        // Return the result of the last calculation (if any)
        if let Some(calc) = self.calculations.last() {
            data.intermediates[calc.target]
        } else {
            C::ScalarExt::ZERO
        }
    }
}

/// Simple evaluation of an expression
pub fn evaluate<F: Field, B: Basis>(
    expression: &Expression<F>,
    size: usize,
    rot_scale: i32,
    fixed: &[Polynomial<F, B>],
    advice: &[Polynomial<F, B>],
    instance: &[Polynomial<F, B>],
    challenges: &[F],
) -> Vec<F> {
    let mut values = vec![F::ZERO; size];
    let isize = size as i32;
    parallelize(&mut values, |values, start| {
        for (i, value) in values.iter_mut().enumerate() {
            let idx = start + i;
            *value = expression.evaluate(
                &|scalar| scalar,
                &|_| panic!("virtual selectors are removed during optimization"),
                &|query| {
                    fixed[query.column_index]
                        [get_rotation_idx(idx, query.rotation.0, rot_scale, isize)]
                },
                &|query| {
                    advice[query.column_index]
                        [get_rotation_idx(idx, query.rotation.0, rot_scale, isize)]
                },
                &|query| {
                    instance[query.column_index]
                        [get_rotation_idx(idx, query.rotation.0, rot_scale, isize)]
                },
                &|challenge| challenges[challenge.index()],
                &|a| -a,
                &|a, b| a + &b,
                &|a, b| a * b,
                &|a, scalar| a * scalar,
            );
        }
    });
    values
}<|MERGE_RESOLUTION|>--- conflicted
+++ resolved
@@ -1,43 +1,18 @@
 use crate::multicore;
-<<<<<<< HEAD
 use crate::plonk::{lookup, permutation, Any, ProvingKey};
-use crate::poly::Basis;
-use crate::{
-    arithmetic::{parallelize, CurveAffine},
-    poly::{Coeff, ExtendedLagrangeCoeff, LagrangeCoeff, Polynomial, Rotation},
-=======
-use crate::plonk::lookup::prover::Committed;
-use crate::plonk::permutation::Argument;
 use crate::plonk::{
     mv_lookup, permutation, AdviceQuery, Any, FixedQuery, InstanceQuery, ProvingKey,
 };
 use crate::poly::Basis;
 use crate::{
     arithmetic::{eval_polynomial, parallelize, CurveAffine},
-    poly::{
-        commitment::Params, Coeff, EvaluationDomain, ExtendedLagrangeCoeff, LagrangeCoeff,
-        Polynomial, ProverQuery, Rotation,
-    },
-    transcript::{EncodedChallenge, TranscriptWrite},
-};
-use group::prime::PrimeCurve;
-use group::{
+    poly::{Coeff, ExtendedLagrangeCoeff, LagrangeCoeff, Polynomial, Rotation},
     ff::{BatchInvert, Field, PrimeField, WithSmallOrderMulGroup},
-    Curve,
-};
+    }
 use rayon::prelude::IntoParallelIterator;
 use rayon::prelude::ParallelIterator;
-use std::any::TypeId;
-use std::convert::TryInto;
-use std::num::ParseIntError;
 use std::process::exit;
-use std::slice;
 use std::sync::atomic::fence;
-use std::{
-    collections::BTreeMap,
-    iter,
-    ops::{Index, Mul, MulAssign},
->>>>>>> 84003a20
 };
 use group::ff::{Field, PrimeField, WithSmallOrderMulGroup};
 
@@ -203,13 +178,9 @@
     ///  Custom gates evalution
     pub custom_gates: GraphEvaluator<C>,
     ///  Lookups evalution
-<<<<<<< HEAD
-    pub lookups: Vec<GraphEvaluator<C>>,
+    pub lookups: Vec<(Vec<GraphEvaluator<C>>, GraphEvaluator<C>)>,
     ///  Shuffle evalution
     pub shuffles: Vec<GraphEvaluator<C>>,
-=======
-    pub lookups: Vec<(Vec<GraphEvaluator<C>>, GraphEvaluator<C>)>,
->>>>>>> 84003a20
 }
 
 /// GraphEvaluator
@@ -359,12 +330,8 @@
         beta: C::ScalarExt,
         gamma: C::ScalarExt,
         theta: C::ScalarExt,
-<<<<<<< HEAD
-        lookups: &[Vec<lookup::prover::Committed<C>>],
+        lookups: &[Vec<mv_lookup::prover::Committed<C>>],
         shuffles: &[Vec<shuffle::prover::Committed<C>>],
-=======
-        lookups: &[Vec<mv_lookup::prover::Committed<C>>],
->>>>>>> 84003a20
         permutations: &[permutation::prover::Committed<C>],
     ) -> Polynomial<C::ScalarExt, ExtendedLagrangeCoeff> {
         let domain = &pk.vk.domain;
@@ -688,7 +655,7 @@
                                             &gamma,
                                             &theta,
                                             &y,
-                                            &C::ScalarExt::ZERO,
+                                    &C::ScalarExt::ZERO,
                                             idx,
                                             rot_scale,
                                             isize,

--- conflicted
+++ resolved
@@ -8,18 +8,10 @@
 use core::cmp::max;
 use core::ops::{Add, Mul};
 use ff::Field;
-<<<<<<< HEAD
 use sealed::SealedPhase;
 use std::collections::BTreeMap;
 use std::fmt::Debug;
-//use std::fmt::Debug;
 use std::iter::{Product, Sum};
-=======
-use std::collections::{BTreeMap, HashMap};
-use std::fmt::Debug;
-use std::hash::Hasher;
-use std::marker::PhantomData;
->>>>>>> 84003a20
 use std::ops::Range;
 use std::{
     convert::TryFrom,
@@ -27,16 +19,6 @@
 };
 
 use super::{mv_lookup, permutation, Assigned, Error};
-<<<<<<< HEAD
-=======
-use crate::dev::metadata;
-use crate::{
-    circuit::{Layouter, Region, Value},
-    poly::Rotation,
-};
-use sealed::SealedPhase;
-
->>>>>>> 84003a20
 mod compress_selectors;
 
 /// A column type
@@ -1645,13 +1627,10 @@
     // Vector of lookup arguments, where each corresponds to a sequence of
     // input expressions and a sequence of table expressions involved in the lookup.
     pub lookups: Vec<mv_lookup::Argument<F>>,
-<<<<<<< HEAD
 
     // Vector of shuffle arguments, where each corresponds to a sequence of
     // input expressions and a sequence of shuffle expressions involved in the shuffle.
     pub(crate) shuffles: Vec<shuffle::Argument<F>>,
-=======
->>>>>>> 84003a20
 
     // List of indexes of Fixed columns which are associated to a circuit-general Column tied to their annotation.
     pub(crate) general_column_annotations: BTreeMap<metadata::Column, String>,
@@ -1679,10 +1658,7 @@
     fixed_queries: &'a Vec<(Column<Fixed>, Rotation)>,
     permutation: &'a permutation::Argument,
     lookups_map: &'a BTreeMap<String, LookupTracker<F>>,
-<<<<<<< HEAD
     shuffles: &'a Vec<shuffle::Argument<F>>,
-=======
->>>>>>> 84003a20
     constants: &'a Vec<Column<Fixed>>,
     minimum_degree: &'a Option<usize>,
 }
@@ -1772,10 +1748,7 @@
             instance_queries: &self.instance_queries,
             permutation: &self.permutation,
             lookups_map: &self.lookups_map,
-<<<<<<< HEAD
             shuffles: &self.shuffles,
-=======
->>>>>>> 84003a20
             constants: &self.constants,
             minimum_degree: &self.minimum_degree,
         }
@@ -1807,11 +1780,7 @@
     pub fn lookup<S: AsRef<str>>(
         &mut self,
         // FIXME use name in debug messages
-<<<<<<< HEAD
         _name: S,
-=======
-        _name: &'static str,
->>>>>>> 84003a20
         table_map: impl FnOnce(&mut VirtualCells<'_, F>) -> Vec<(Expression<F>, TableColumn)>,
     ) {
         let mut cells = VirtualCells::new(self);
@@ -1827,7 +1796,6 @@
                 (input, table)
             })
             .unzip();
-<<<<<<< HEAD
         let table_expressions_identifier = table_expressions
             .iter()
             .fold(String::new(), |string, expr| string + &expr.identifier());
@@ -1898,8 +1866,35 @@
                     }
                 }
 
-=======
-
+                if !indicator {
+                    args.push(super::mv_lookup::Argument::new(
+                        "dummy",
+                        table,
+                        &[input.clone()],
+                    ))
+                }
+            }
+            lookups.append(&mut args);
+        }
+        self.lookups = lookups;
+        self
+    }
+
+    /// Add a lookup argument for some input expressions and table expressions.
+    ///
+    /// `table_map` returns a map between input expressions and the table expressions
+    /// they need to match.
+    pub fn lookup_any<S: AsRef<str>>(
+        &mut self,
+        // FIXME use name in debug messages
+        _name: S,
+        table_map: impl FnOnce(&mut VirtualCells<'_, F>) -> Vec<(Expression<F>, Expression<F>)>,
+    ) {
+        let mut cells = VirtualCells::new(self);
+        let table_map = table_map(&mut cells);
+
+        let (input_expressions, table_expressions): (Vec<_>, Vec<_>) =
+            table_map.into_iter().unzip();
         let table_expressions_identifier = table_expressions
             .iter()
             .fold(String::new(), |string, expr| string + &expr.identifier());
@@ -1911,111 +1906,6 @@
                 table: table_expressions,
                 inputs: vec![input_expressions],
             });
-    }
-
-    /// Chunk lookup arguments into pieces below a given degree bound
-    pub fn chunk_lookups(mut self) -> Self {
-        if self.lookups_map.is_empty() {
-            return self;
-        }
-
-        let max_gate_degree = self.max_gate_degree();
-        let max_single_lookup_degree: usize = self
-            .lookups_map
-            .values()
-            .map(|v| {
-                let table_degree = v.table.iter().map(|expr| expr.degree()).max().unwrap();
-                let base_lookup_degree = super::mv_lookup::base_degree(table_degree);
-
-                let max_inputs_degree: usize = v
-                    .inputs
-                    .iter()
-                    .map(|input| input.iter().map(|expr| expr.degree()).max().unwrap())
-                    .max()
-                    .unwrap();
-
-                mv_lookup::degree_with_input(base_lookup_degree, max_inputs_degree)
-            })
-            .max()
-            .unwrap();
-
-        let required_degree = std::cmp::max(max_gate_degree, max_single_lookup_degree);
-        let required_degree = (required_degree as u64 - 1).next_power_of_two() as usize;
-
-        self.set_minimum_degree(required_degree + 1);
-
-        // safe to unwrap here
-        let minimum_degree = self.minimum_degree.unwrap();
-
-        let mut lookups: Vec<_> = vec![];
-        for v in self.lookups_map.values() {
-            let LookupTracker { table, inputs } = v;
-            let mut args = vec![super::mv_lookup::Argument::new(
-                "lookup",
-                table,
-                &[inputs[0].clone()],
-            )];
-
-            for input in inputs.iter().skip(1) {
-                let cur_input_degree = input.iter().map(|expr| expr.degree()).max().unwrap();
-                let mut indicator = false;
-                for arg in args.iter_mut() {
-                    // try to fit input in one of the args
-                    let cur_argument_degree = arg.required_degree();
-                    let new_potential_degree = cur_argument_degree + cur_input_degree;
-                    if new_potential_degree <= minimum_degree {
-                        arg.inputs_expressions.push(input.clone());
-                        indicator = true;
-                        break;
-                    }
-                }
-
->>>>>>> 84003a20
-                if !indicator {
-                    args.push(super::mv_lookup::Argument::new(
-                        "dummy",
-                        table,
-                        &[input.clone()],
-                    ))
-                }
-            }
-            lookups.append(&mut args);
-        }
-        self.lookups = lookups;
-        self
-    }
-
-    /// Add a lookup argument for some input expressions and table expressions.
-    ///
-    /// `table_map` returns a map between input expressions and the table expressions
-    /// they need to match.
-    pub fn lookup_any<S: AsRef<str>>(
-        &mut self,
-        // FIXME use name in debug messages
-<<<<<<< HEAD
-        _name: S,
-=======
-        _name: &'static str,
->>>>>>> 84003a20
-        table_map: impl FnOnce(&mut VirtualCells<'_, F>) -> Vec<(Expression<F>, Expression<F>)>,
-    ) {
-        let mut cells = VirtualCells::new(self);
-        let table_map = table_map(&mut cells);
-
-        let (input_expressions, table_expressions): (Vec<_>, Vec<_>) =
-            table_map.into_iter().unzip();
-        let table_expressions_identifier = table_expressions
-            .iter()
-            .fold(String::new(), |string, expr| string + &expr.identifier());
-
-        self.lookups_map
-            .entry(table_expressions_identifier)
-            .and_modify(|table_tracker| table_tracker.inputs.push(input_expressions.clone()))
-            .or_insert(LookupTracker {
-                table: table_expressions,
-                inputs: vec![input_expressions],
-            });
-<<<<<<< HEAD
     }
 
     /// Add a shuffle argument for some input expressions and table expressions.
@@ -2039,8 +1929,6 @@
             .push(shuffle::Argument::new(name.as_ref(), shuffle_map));
 
         index
-=======
->>>>>>> 84003a20
     }
 
     fn query_fixed_index(&mut self, column: Column<Fixed>, at: Rotation) -> usize {

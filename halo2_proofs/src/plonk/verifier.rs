--- conflicted
+++ resolved
@@ -6,11 +6,7 @@
     vanishing, ChallengeBeta, ChallengeGamma, ChallengeTheta, ChallengeX, ChallengeY, Error,
     VerifyingKey,
 };
-<<<<<<< HEAD
-use crate::arithmetic::compute_inner_product;
-=======
 use crate::arithmetic::{compute_inner_product, CurveAffine};
->>>>>>> 84003a20
 use crate::poly::commitment::{CommitmentScheme, Verifier};
 use crate::poly::VerificationStrategy;
 use crate::poly::{
@@ -287,7 +283,6 @@
             .zip(instance_evals.iter())
             .zip(permutations_evaluated.iter())
             .zip(lookups_evaluated.iter())
-<<<<<<< HEAD
             .zip(shuffles_evaluated.iter())
             .flat_map(
                 |((((advice_evals, instance_evals), permutation), lookups), shuffles)| {
@@ -329,21 +324,20 @@
                         ))
                         .chain(lookups.iter().zip(vk.cs.lookups.iter()).flat_map(
                             move |(p, argument)| {
-                                p.expressions(
-                                    l_0,
-                                    l_last,
-                                    l_blind,
-                                    argument,
-                                    theta,
-                                    beta,
-                                    gamma,
-                                    advice_evals,
-                                    fixed_evals,
-                                    instance_evals,
-                                    challenges,
-                                )
-                            },
-                        ))
+                            p.expressions(
+                                l_0,
+                                l_last,
+                                l_blind,
+                                argument,
+                                theta,
+                                beta,
+                                advice_evals,
+                                fixed_evals,
+                                instance_evals,
+                                challenges,
+                            )
+                        },
+                    ))
                         .chain(shuffles.iter().zip(vk.cs.shuffles.iter()).flat_map(
                             move |(p, argument)| {
                                 p.expressions(
@@ -362,60 +356,6 @@
                         ))
                 },
             );
-=======
-            .flat_map(|(((advice_evals, instance_evals), permutation), lookups)| {
-                let challenges = &challenges;
-                let fixed_evals = &fixed_evals;
-                std::iter::empty()
-                    // Evaluate the circuit using the custom gates provided
-                    .chain(vk.cs.gates.iter().flat_map(move |gate| {
-                        gate.polynomials().iter().map(move |poly| {
-                            poly.evaluate(
-                                &|scalar| scalar,
-                                &|_| panic!("virtual selectors are removed during optimization"),
-                                &|query| fixed_evals[query.index],
-                                &|query| advice_evals[query.index],
-                                &|query| instance_evals[query.index],
-                                &|challenge| challenges[challenge.index()],
-                                &|a| -a,
-                                &|a, b| a + &b,
-                                &|a, b| a * &b,
-                                &|a, scalar| a * &scalar,
-                            )
-                        })
-                    }))
-                    .chain(permutation.expressions(
-                        vk,
-                        &vk.cs.permutation,
-                        &permutations_common,
-                        advice_evals,
-                        fixed_evals,
-                        instance_evals,
-                        l_0,
-                        l_last,
-                        l_blind,
-                        beta,
-                        gamma,
-                        x,
-                    ))
-                    .chain(lookups.iter().zip(vk.cs.lookups.iter()).flat_map(
-                        move |(p, argument)| {
-                            p.expressions(
-                                l_0,
-                                l_last,
-                                l_blind,
-                                argument,
-                                theta,
-                                beta,
-                                advice_evals,
-                                fixed_evals,
-                                instance_evals,
-                                challenges,
-                            )
-                        },
-                    ))
-            });
->>>>>>> 84003a20
 
         vanishing.verify(params, expressions, y, xn)
     };
@@ -468,10 +408,7 @@
                     ))
                     .chain(permutation.queries(vk, x))
                     .chain(lookups.iter().flat_map(move |p| p.queries(vk, x)))
-<<<<<<< HEAD
                     .chain(shuffles.iter().flat_map(move |p| p.queries(vk, x)))
-=======
->>>>>>> 84003a20
             },
         )
         .chain(

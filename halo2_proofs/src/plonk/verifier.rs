--- conflicted
+++ resolved
@@ -6,11 +6,7 @@
     vanishing, ChallengeBeta, ChallengeGamma, ChallengeTheta, ChallengeX, ChallengeY, Error,
     VerifyingKey,
 };
-<<<<<<< HEAD
 use crate::arithmetic::compute_inner_product;
-=======
-use crate::arithmetic::{compute_inner_product, CurveAffine};
->>>>>>> 84003a20
 use crate::poly::commitment::{CommitmentScheme, Verifier};
 use crate::poly::VerificationStrategy;
 use crate::poly::{
@@ -126,9 +122,9 @@
     // Sample theta challenge for keeping lookup columns linearly independent
     let theta: ChallengeTheta<_> = transcript.squeeze_challenge_scalar();
 
-    let lookups_permuted = (0..num_proofs)
+    let lookups_prepared = (0..num_proofs)
         .map(|_| -> Result<Vec<_>, _> {
-            // Hash each lookup permuted commitment
+            // Hash each lookup prepared commitment
             vk.cs
                 .lookups
                 .iter()
@@ -150,14 +146,13 @@
         })
         .collect::<Result<Vec<_>, _>>()?;
 
-    let lookups_committed = lookups_permuted
+    let lookups_committed = lookups_prepared
         .into_iter()
         .map(|lookups| {
             // Hash each lookup sum commitment
             lookups
                 .into_iter()
                 .map(|lookup| lookup.read_grand_sum_commitment(transcript))
-<<<<<<< HEAD
                 .collect::<Result<Vec<_>, _>>()
         })
         .collect::<Result<Vec<_>, _>>()?;
@@ -169,8 +164,6 @@
                 .shuffles
                 .iter()
                 .map(|argument| argument.read_product_commitment(transcript))
-=======
->>>>>>> 84003a20
                 .collect::<Result<Vec<_>, _>>()
         })
         .collect::<Result<Vec<_>, _>>()?;
@@ -290,7 +283,6 @@
             .zip(instance_evals.iter())
             .zip(permutations_evaluated.iter())
             .zip(lookups_evaluated.iter())
-<<<<<<< HEAD
             .zip(shuffles_evaluated.iter())
             .flat_map(
                 |((((advice_evals, instance_evals), permutation), lookups), shuffles)| {
@@ -364,60 +356,6 @@
                         ))
                 },
             );
-=======
-            .flat_map(|(((advice_evals, instance_evals), permutation), lookups)| {
-                let challenges = &challenges;
-                let fixed_evals = &fixed_evals;
-                std::iter::empty()
-                    // Evaluate the circuit using the custom gates provided
-                    .chain(vk.cs.gates.iter().flat_map(move |gate| {
-                        gate.polynomials().iter().map(move |poly| {
-                            poly.evaluate(
-                                &|scalar| scalar,
-                                &|_| panic!("virtual selectors are removed during optimization"),
-                                &|query| fixed_evals[query.index],
-                                &|query| advice_evals[query.index],
-                                &|query| instance_evals[query.index],
-                                &|challenge| challenges[challenge.index()],
-                                &|a| -a,
-                                &|a, b| a + &b,
-                                &|a, b| a * &b,
-                                &|a, scalar| a * &scalar,
-                            )
-                        })
-                    }))
-                    .chain(permutation.expressions(
-                        vk,
-                        &vk.cs.permutation,
-                        &permutations_common,
-                        advice_evals,
-                        fixed_evals,
-                        instance_evals,
-                        l_0,
-                        l_last,
-                        l_blind,
-                        beta,
-                        gamma,
-                        x,
-                    ))
-                    .chain(lookups.iter().zip(vk.cs.lookups.iter()).flat_map(
-                        move |(p, argument)| {
-                            p.expressions(
-                                l_0,
-                                l_last,
-                                l_blind,
-                                argument,
-                                theta,
-                                beta,
-                                advice_evals,
-                                fixed_evals,
-                                instance_evals,
-                                challenges,
-                            )
-                        },
-                    ))
-            });
->>>>>>> 84003a20
 
         vanishing.verify(params, expressions, y, xn)
     };
@@ -470,10 +408,7 @@
                     ))
                     .chain(permutation.queries(vk, x))
                     .chain(lookups.iter().flat_map(move |p| p.queries(vk, x)))
-<<<<<<< HEAD
                     .chain(shuffles.iter().flat_map(move |p| p.queries(vk, x)))
-=======
->>>>>>> 84003a20
             },
         )
         .chain(

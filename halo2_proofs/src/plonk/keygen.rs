#![allow(clippy::int_plus_one)]

use std::ops::Range;
use std::sync::Arc;

use ff::{Field, FromUniformBytes};
use group::Curve;

use super::{
    circuit::{
        Advice, Any, Assignment, Circuit, Column, ConstraintSystem, Fixed, FloorPlanner, Instance,
        Selector,
    },
    evaluation::Evaluator,
    permutation, Assigned, Challenge, Error, LagrangeCoeff, Polynomial, ProvingKey, VerifyingKey,
};
use crate::helpers::CopyCell;
use crate::{
    arithmetic::{parallelize, CurveAffine},
    circuit::Value,
    poly::{
        batch_invert_assigned,
        commitment::{Blind, Params},
        EvaluationDomain,
    },
    two_dim_vec_to_vec_of_slice,
};

pub(crate) fn create_domain<C, ConcreteCircuit>(
    k: u32,
    #[cfg(feature = "circuit-params")] params: ConcreteCircuit::Params,
) -> (
    EvaluationDomain<C::Scalar>,
    ConstraintSystem<C::Scalar>,
    ConcreteCircuit::Config,
)
where
    C: CurveAffine,
    ConcreteCircuit: Circuit<C::Scalar>,
{
    let mut cs = ConstraintSystem::default();
    #[cfg(feature = "circuit-params")]
    let config = ConcreteCircuit::configure_with_params(&mut cs, params);
    #[cfg(not(feature = "circuit-params"))]
    let config = ConcreteCircuit::configure(&mut cs);

    let cs = cs.chunk_lookups();

    let degree = cs.degree();

    let domain = EvaluationDomain::new(degree as u32, k);

    (domain, cs, config)
}

/// Assembly to be used in circuit synthesis.
#[derive(Debug)]
struct Assembly<'a, F: Field> {
    k: u32,
    fixed_vec: Arc<Vec<Polynomial<Assigned<F>, LagrangeCoeff>>>,
    fixed: Vec<&'a mut [Assigned<F>]>,
    permutation: Option<permutation::keygen::Assembly>,
    selectors_vec: Arc<Vec<Vec<bool>>>,
    selectors: Vec<&'a mut [bool]>,
    rw_rows: Range<usize>,
    copies: Vec<(CopyCell, CopyCell)>,
    // A range of available rows for assignment and copies.
    usable_rows: Range<usize>,
    _marker: std::marker::PhantomData<F>,
}

impl<'a, F: Field> Assignment<F> for Assembly<'a, F> {
    fn enter_region<NR, N>(&mut self, _: N)
    where
        NR: Into<String>,
        N: FnOnce() -> NR,
    {
        // Do nothing; we don't care about regions in this context.
    }

    fn exit_region(&mut self) {
        // Do nothing; we don't care about regions in this context.
    }

    fn enable_selector<A, AR>(&mut self, _: A, selector: &Selector, row: usize) -> Result<(), Error>
    where
        A: FnOnce() -> AR,
        AR: Into<String>,
    {
        if !self.usable_rows.contains(&row) {
            return Err(Error::not_enough_rows_available(self.k));
        }

        if !self.rw_rows.contains(&row) {
            log::error!("enable_selector: {:?}, row: {}", selector, row);
            return Err(Error::Synthesis);
        }

        self.selectors[selector.0][row - self.rw_rows.start] = true;

        Ok(())
    }

    fn fork(&mut self, ranges: &[Range<usize>]) -> Result<Vec<Self>, Error> {
        let mut range_start = self.rw_rows.start;
        for (i, sub_range) in ranges.iter().enumerate() {
            if sub_range.start < range_start {
                // TODO: use more precise error type
                log::error!(
                    "subCS_{} sub_range.start ({}) < range_start ({})",
                    i,
                    sub_range.start,
                    range_start
                );
                return Err(Error::Synthesis);
            }
            if i == ranges.len() - 1 && sub_range.end > self.rw_rows.end {
                log::error!(
                    "subCS_{} sub_range.end ({}) > self.rw_rows.end ({})",
                    i,
                    sub_range.end,
                    self.rw_rows.end
                );
                return Err(Error::Synthesis);
            }
            range_start = sub_range.end;
            log::debug!(
                "subCS_{} rw_rows: {}..{}",
                i,
                sub_range.start,
                sub_range.end
            );
        }

        let fixed_ptrs = self
            .fixed
            .iter_mut()
            .map(|vec| vec.as_mut_ptr())
            .collect::<Vec<_>>();
        let selectors_ptrs = self
            .selectors
            .iter_mut()
            .map(|vec| vec.as_mut_ptr())
            .collect::<Vec<_>>();

        let mut sub_cs = vec![];
        for sub_range in ranges {
            let fixed = fixed_ptrs
                .iter()
                .map(|ptr| unsafe {
                    std::slice::from_raw_parts_mut(
                        ptr.add(sub_range.start),
                        sub_range.end - sub_range.start,
                    )
                })
                .collect::<Vec<&mut [Assigned<F>]>>();
            let selectors = selectors_ptrs
                .iter()
                .map(|ptr| unsafe {
                    std::slice::from_raw_parts_mut(
                        ptr.add(sub_range.start),
                        sub_range.end - sub_range.start,
                    )
                })
                .collect::<Vec<&mut [bool]>>();

            sub_cs.push(Self {
                k: 0,
                fixed_vec: self.fixed_vec.clone(),
                fixed,
                permutation: None,
                selectors_vec: self.selectors_vec.clone(),
                selectors,
                rw_rows: sub_range.clone(),
                copies: vec![],
                usable_rows: self.usable_rows.clone(),
                _marker: Default::default(),
            });
        }

        Ok(sub_cs)
    }

    fn merge(&mut self, sub_cs: Vec<Self>) -> Result<(), Error> {
        for (left, right) in sub_cs.into_iter().flat_map(|cs| cs.copies.into_iter()) {
            self.permutation
                .as_mut()
                .expect("permutation must be Some")
                .copy(left.column, left.row, right.column, right.row)?;
        }
        Ok(())
    }

    fn query_advice(&self, _column: Column<Advice>, _row: usize) -> Result<F, Error> {
        // We only care about fixed columns here
        Ok(F::ZERO)
    }

    fn query_fixed(&self, column: Column<Fixed>, row: usize) -> Result<F, Error> {
        if !self.usable_rows.contains(&row) {
            return Err(Error::not_enough_rows_available(self.k));
        }
        if !self.rw_rows.contains(&row) {
            log::error!("query_fixed: {:?}, row: {}", column, row);
            return Err(Error::Synthesis);
        }
        self.fixed
            .get(column.index())
            .and_then(|v| v.get(row - self.rw_rows.start))
            .map(|v| v.evaluate())
            .ok_or(Error::BoundsFailure)
    }

    fn query_instance(&self, _: Column<Instance>, row: usize) -> Result<Value<F>, Error> {
        if !self.usable_rows.contains(&row) {
            return Err(Error::not_enough_rows_available(self.k));
        }

        // There is no instance in this context.
        Ok(Value::unknown())
    }

    fn assign_advice<V, VR, A, AR>(
        &mut self,
        _: A,
        _: Column<Advice>,
        _: usize,
        _: V,
    ) -> Result<(), Error>
    where
        V: FnOnce() -> Value<VR>,
        VR: Into<Assigned<F>>,
        A: FnOnce() -> AR,
        AR: Into<String>,
    {
        // We only care about fixed columns here
        Ok(())
    }

    fn assign_fixed<V, VR, A, AR>(
        &mut self,
        _: A,
        column: Column<Fixed>,
        row: usize,
        to: V,
    ) -> Result<(), Error>
    where
        V: FnOnce() -> Value<VR>,
        VR: Into<Assigned<F>>,
        A: FnOnce() -> AR,
        AR: Into<String>,
    {
        if !self.usable_rows.contains(&row) {
            return Err(Error::not_enough_rows_available(self.k));
        }

        if !self.rw_rows.contains(&row) {
            log::error!("assign_fixed: {:?}, row: {}", column, row);
            return Err(Error::Synthesis);
        }

        *self
            .fixed
            .get_mut(column.index())
            .and_then(|v| v.get_mut(row - self.rw_rows.start))
            .expect("bounds failure") = to().into_field().assign()?;

        Ok(())
    }

    fn copy(
        &mut self,
        left_column: Column<Any>,
        left_row: usize,
        right_column: Column<Any>,
        right_row: usize,
    ) -> Result<(), Error> {
        if !self.usable_rows.contains(&left_row) || !self.usable_rows.contains(&right_row) {
            return Err(Error::not_enough_rows_available(self.k));
        }

        match self.permutation.as_mut() {
            None => {
                self.copies.push((
                    CopyCell {
                        column: left_column,
                        row: left_row,
                    },
                    CopyCell {
                        column: right_column,
                        row: right_row,
                    },
                ));
                Ok(())
            }
            Some(permutation) => permutation.copy(left_column, left_row, right_column, right_row),
        }
    }

    fn fill_from_row(
        &mut self,
        column: Column<Fixed>,
        from_row: usize,
        to: Value<Assigned<F>>,
    ) -> Result<(), Error> {
        if !self.usable_rows.contains(&from_row) {
            return Err(Error::not_enough_rows_available(self.k));
        }

        let col = self.fixed.get_mut(column.index()).expect("bounds failure");

        let filler = to.assign()?;
        for row in self.usable_rows.clone().skip(from_row) {
            col[row] = filler;
        }

        Ok(())
    }

    fn get_challenge(&self, _: Challenge) -> Value<F> {
        Value::unknown()
    }

    fn annotate_column<A, AR>(&mut self, _annotation: A, _column: Column<Any>)
    where
        A: FnOnce() -> AR,
        AR: Into<String>,
    {
        // Do nothing
    }

    fn push_namespace<NR, N>(&mut self, _: N)
    where
        NR: Into<String>,
        N: FnOnce() -> NR,
    {
        // Do nothing; we don't care about namespaces in this context.
    }

    fn pop_namespace(&mut self, _: Option<String>) {
        // Do nothing; we don't care about namespaces in this context.
    }
}

/// Generate a `VerifyingKey` from an instance of `Circuit`.
pub fn keygen_vk<'params, C, P, ConcreteCircuit>(
    params: &P,
    circuit: &ConcreteCircuit,
) -> Result<VerifyingKey<C>, Error>
where
    C: CurveAffine,
    P: Params<'params, C>,
    ConcreteCircuit: Circuit<C::Scalar>,
    C::Scalar: FromUniformBytes<64>,
{
    let (domain, cs, config) = create_domain::<C, ConcreteCircuit>(
        params.k(),
        #[cfg(feature = "circuit-params")]
        circuit.params(),
    );

    if (params.n() as usize) < cs.minimum_rows() {
        return Err(Error::not_enough_rows_available(params.k()));
    }

    let fixed_vec = Arc::new(vec![domain.empty_lagrange_assigned(); cs.num_fixed_columns]);
    let fixed = unsafe {
        let fixed_vec_clone = fixed_vec.clone();
        let ptr = Arc::as_ptr(&fixed_vec_clone) as *mut Vec<Polynomial<Assigned<_>, LagrangeCoeff>>;
        let mut_ref = &mut (*ptr);
        mut_ref
            .iter_mut()
            .map(|poly| poly.values.as_mut_slice())
            .collect::<Vec<_>>()
    };

    let selectors_vec = Arc::new(vec![vec![false; params.n() as usize]; cs.num_selectors]);
    let selectors = unsafe {
        let selectors_vec_clone = selectors_vec.clone();
        let ptr = Arc::as_ptr(&selectors_vec_clone) as *mut Vec<Vec<bool>>;
        let mut_ref = &mut (*ptr);
        mut_ref
            .iter_mut()
            .map(|vec| vec.as_mut_slice())
            .collect::<Vec<_>>()
    };
    let mut assembly: Assembly<C::Scalar> = Assembly {
        k: params.k(),
        fixed_vec,
        fixed,
        permutation: Some(permutation::keygen::Assembly::new(
            params.n() as usize,
            &cs.permutation,
        )),
        selectors_vec,
        selectors,
        copies: vec![],
        rw_rows: 0..params.n() as usize - (cs.blinding_factors() + 1),
        usable_rows: 0..params.n() as usize - (cs.blinding_factors() + 1),
        _marker: std::marker::PhantomData,
    };

    // Synthesize the circuit to obtain URS
    ConcreteCircuit::FloorPlanner::synthesize(
        &mut assembly,
        circuit,
        config,
        cs.constants.clone(),
    )?;

    debug_assert_eq!(Arc::strong_count(&assembly.fixed_vec), 1);
    debug_assert_eq!(Arc::strong_count(&assembly.selectors_vec), 1);
    let mut fixed =
        batch_invert_assigned(Arc::try_unwrap(assembly.fixed_vec).expect("only one Arc for fixed"));
    let (cs, selector_polys) = cs.compress_selectors(
        Arc::try_unwrap(assembly.selectors_vec).expect("only one Arc for selectors"),
    );
    fixed.extend(
        selector_polys
            .into_iter()
            .map(|poly| domain.lagrange_from_vec(poly)),
    );

    let permutation_vk = assembly
        .permutation
        .take()
        .expect("permutation must be Some")
        .build_vk(params, &domain, &cs.permutation);

    let fixed_commitments = fixed
        .iter()
        .map(|poly| params.commit_lagrange(poly, Blind::default()).to_affine())
        .collect();

    Ok(VerifyingKey::from_parts(
        domain,
        fixed_commitments,
        permutation_vk,
        cs,
        //        assembly.selectors,
    ))
}

/// Generate a `ProvingKey` from an instance of `Circuit`.
pub fn keygen_pk2<'params, C, P, ConcreteCircuit>(
    params: &P,
    circuit: &ConcreteCircuit,
) -> Result<ProvingKey<C>, Error>
where
    C: CurveAffine,
    P: Params<'params, C>,
    ConcreteCircuit: Circuit<C::Scalar>,
<<<<<<< HEAD
    <C as CurveAffine>::ScalarExt: FromUniformBytes<64>,
=======
    C::Scalar: FromUniformBytes<64>,
>>>>>>> 84003a20
{
    keygen_pk_impl(params, None, circuit)
}

/// Generate a `ProvingKey` from a `VerifyingKey` and an instance of `Circuit`
pub fn keygen_pk<'params, C, P, ConcreteCircuit>(
    params: &P,
    vk: VerifyingKey<C>,
    circuit: &ConcreteCircuit,
) -> Result<ProvingKey<C>, Error>
where
    C: CurveAffine,
    P: Params<'params, C>,
    ConcreteCircuit: Circuit<C::Scalar>,
<<<<<<< HEAD
    <C as CurveAffine>::ScalarExt: FromUniformBytes<64>,
=======
    C::Scalar: FromUniformBytes<64>,
>>>>>>> 84003a20
{
    keygen_pk_impl(params, Some(vk), circuit)
}

/// Generate a `ProvingKey` from a `VerifyingKey` and an instance of `Circuit`.
pub fn keygen_pk_impl<'params, C, P, ConcreteCircuit>(
    params: &P,
    vk: Option<VerifyingKey<C>>,
    circuit: &ConcreteCircuit,
) -> Result<ProvingKey<C>, Error>
where
    C: CurveAffine,
    P: Params<'params, C>,
    ConcreteCircuit: Circuit<C::Scalar>,
<<<<<<< HEAD
    <C as CurveAffine>::ScalarExt: FromUniformBytes<64>,
=======
    C::Scalar: FromUniformBytes<64>,
>>>>>>> 84003a20
{
    let (domain, cs, config) = create_domain::<C, ConcreteCircuit>(
        params.k(),
        #[cfg(feature = "circuit-params")]
        circuit.params(),
    );

    if (params.n() as usize) < cs.minimum_rows() {
        return Err(Error::not_enough_rows_available(params.k()));
    }

    let fixed_vec = Arc::new(vec![domain.empty_lagrange_assigned(); cs.num_fixed_columns]);
    let fixed = two_dim_vec_to_vec_of_slice!(fixed_vec);

    let selectors_vec = Arc::new(vec![vec![false; params.n() as usize]; cs.num_selectors]);
    let selectors = two_dim_vec_to_vec_of_slice!(selectors_vec);

    let mut assembly: Assembly<C::Scalar> = Assembly {
        k: params.k(),
        fixed_vec,
        fixed,
        permutation: Some(permutation::keygen::Assembly::new(
            params.n() as usize,
            &cs.permutation,
        )),
        selectors_vec,
        selectors,
        copies: vec![],
        rw_rows: 0..params.n() as usize - (cs.blinding_factors() + 1),
        usable_rows: 0..params.n() as usize - (cs.blinding_factors() + 1),
        _marker: std::marker::PhantomData,
    };

    // Synthesize the circuit to obtain URS
    ConcreteCircuit::FloorPlanner::synthesize(
        &mut assembly,
        circuit,
        config,
        cs.constants.clone(),
    )?;

    debug_assert_eq!(Arc::strong_count(&assembly.fixed_vec), 1);
    debug_assert_eq!(Arc::strong_count(&assembly.selectors_vec), 1);
    let mut fixed =
        batch_invert_assigned(Arc::try_unwrap(assembly.fixed_vec).expect("only one Arc for fixed"));
    let (cs, selector_polys) = cs.compress_selectors(
        Arc::try_unwrap(assembly.selectors_vec).expect("only one Arc for selectors"),
    );
    fixed.extend(
        selector_polys
            .into_iter()
            .map(|poly| domain.lagrange_from_vec(poly)),
    );

    let vk = match vk {
        Some(vk) => vk,
        None => {
            let permutation_vk = assembly
                .permutation
                .as_ref()
                .expect("permutation must be Some")
                .clone()
                .build_vk(params, &domain, &cs.permutation);

            let fixed_commitments = fixed
                .iter()
                .map(|poly| params.commit_lagrange(poly, Blind::default()).to_affine())
                .collect();

            VerifyingKey::from_parts(
                domain,
                fixed_commitments,
                permutation_vk,
                cs.clone(),
                //                assembly.selectors.clone(),
            )
        }
    };

    let fixed_polys: Vec<_> = fixed
        .iter()
        .map(|poly| vk.domain.lagrange_to_coeff(poly.clone()))
        .collect();

    let permutation_pk = assembly
        .permutation
        .take()
        .expect("permutation must be Some")
        .build_pk(params, &vk.domain, &cs.permutation);

    // Compute l_0(X)
    // TODO: this can be done more efficiently
    let mut l0 = vk.domain.empty_lagrange();
    l0[0] = C::Scalar::ONE;
    let l0 = vk.domain.lagrange_to_coeff(l0);

    // Compute l_blind(X) which evaluates to 1 for each blinding factor row
    // and 0 otherwise over the domain.
    let mut l_blind = vk.domain.empty_lagrange();
    for evaluation in l_blind[..].iter_mut().rev().take(cs.blinding_factors()) {
        *evaluation = C::Scalar::ONE;
    }

    // Compute l_last(X) which evaluates to 1 on the first inactive row (just
    // before the blinding factors) and 0 otherwise over the domain
    let mut l_last = vk.domain.empty_lagrange();
    l_last[params.n() as usize - cs.blinding_factors() - 1] = C::Scalar::ONE;

    // Compute l_active_row(X)
    let one = C::Scalar::ONE;
    let mut l_active_row = vk.domain.empty_lagrange();
    parallelize(&mut l_active_row, |values, start| {
        for (i, value) in values.iter_mut().enumerate() {
            let idx = i + start;
            *value = one - (l_last[idx] + l_blind[idx]);
        }
    });

    let l_last = vk.domain.lagrange_to_coeff(l_last);
    let l_active_row = vk.domain.lagrange_to_coeff(l_active_row);

    // Compute the optimized evaluation data structure
    let ev = Evaluator::new(&vk.cs);

    Ok(ProvingKey {
        vk,
        l0,
        l_last,
        l_active_row,
        fixed_values: fixed,
        fixed_polys,
        permutation: permutation_pk,
        ev,
    })
}<|MERGE_RESOLUTION|>--- conflicted
+++ resolved
@@ -450,11 +450,7 @@
     C: CurveAffine,
     P: Params<'params, C>,
     ConcreteCircuit: Circuit<C::Scalar>,
-<<<<<<< HEAD
-    <C as CurveAffine>::ScalarExt: FromUniformBytes<64>,
-=======
     C::Scalar: FromUniformBytes<64>,
->>>>>>> 84003a20
 {
     keygen_pk_impl(params, None, circuit)
 }
@@ -469,11 +465,7 @@
     C: CurveAffine,
     P: Params<'params, C>,
     ConcreteCircuit: Circuit<C::Scalar>,
-<<<<<<< HEAD
-    <C as CurveAffine>::ScalarExt: FromUniformBytes<64>,
-=======
     C::Scalar: FromUniformBytes<64>,
->>>>>>> 84003a20
 {
     keygen_pk_impl(params, Some(vk), circuit)
 }
@@ -488,11 +480,7 @@
     C: CurveAffine,
     P: Params<'params, C>,
     ConcreteCircuit: Circuit<C::Scalar>,
-<<<<<<< HEAD
-    <C as CurveAffine>::ScalarExt: FromUniformBytes<64>,
-=======
     C::Scalar: FromUniformBytes<64>,
->>>>>>> 84003a20
 {
     let (domain, cs, config) = create_domain::<C, ConcreteCircuit>(
         params.k(),

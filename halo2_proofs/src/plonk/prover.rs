--- conflicted
+++ resolved
@@ -1,8 +1,4 @@
-<<<<<<< HEAD
-use ff::{Field, FromUniformBytes, WithSmallOrderMulGroup};
-=======
 use ff::{Field, FromUniformBytes, PrimeField, WithSmallOrderMulGroup};
->>>>>>> 84003a20
 use group::Curve;
 use rand_core::RngCore;
 use std::collections::BTreeSet;
@@ -16,13 +12,8 @@
         Advice, Any, Assignment, Challenge, Circuit, Column, ConstraintSystem, Fixed, FloorPlanner,
         Instance, Selector,
     },
-<<<<<<< HEAD
-    lookup, permutation, shuffle, vanishing, ChallengeBeta, ChallengeGamma, ChallengeTheta,
+    mv_lookup, permutation, vanishing, ChallengeBeta, ChallengeGamma, ChallengeTheta, ChallengeX,
     ChallengeX, ChallengeY, Error, ProvingKey,
-=======
-    mv_lookup, permutation, vanishing, ChallengeBeta, ChallengeGamma, ChallengeTheta, ChallengeX,
-    ChallengeY, Error, Expression, ProvingKey,
->>>>>>> 84003a20
 };
 
 use crate::{
@@ -63,17 +54,12 @@
     transcript: &mut T,
 ) -> Result<(), Error>
 where
-<<<<<<< HEAD
-    Scheme::Scalar: WithSmallOrderMulGroup<3> + FromUniformBytes<64>,
+    Scheme::Scalar: WithSmallOrderMulGroup<3> + FromUniformBytes<64> + Ord,
 {
     if circuits.len() != instances.len() {
         return Err(Error::InvalidInstances);
     }
 
-=======
-    Scheme::Scalar: WithSmallOrderMulGroup<3> + FromUniformBytes<64> + Ord,
-{
->>>>>>> 84003a20
     for instance in instances.iter() {
         if instance.len() != pk.vk.cs.num_instance_columns {
             return Err(Error::InvalidInstances);

use std::fmt::Debug;

use ff::Field;

<<<<<<< HEAD
use super::{construct_intermediate_sets, ChallengeX1, ChallengeX2, ChallengeX3, ChallengeX4};
=======
use super::{
    construct_intermediate_sets, ChallengeX1, ChallengeX2, ChallengeX3, ChallengeX4, Query,
};
>>>>>>> 84003a20
use crate::arithmetic::{eval_polynomial, lagrange_interpolate, CurveAffine};
use crate::poly::commitment::{Params, Verifier, MSM};
use crate::poly::ipa::commitment::{IPACommitmentScheme, ParamsIPA, ParamsVerifierIPA};
use crate::poly::ipa::msm::MSMIPA;
use crate::poly::ipa::strategy::GuardIPA;
use crate::poly::query::{CommitmentReference, VerifierQuery};
use crate::poly::Error;
use crate::transcript::{EncodedChallenge, TranscriptRead};

/// IPA multi-open verifier
#[derive(Debug)]
pub struct VerifierIPA<'params, C: CurveAffine> {
    params: &'params ParamsIPA<C>,
}

impl<'params, C: CurveAffine> Verifier<'params, IPACommitmentScheme<C>>
    for VerifierIPA<'params, C>
{
    type Guard = GuardIPA<'params, C>;
    type MSMAccumulator = MSMIPA<'params, C>;

    const QUERY_INSTANCE: bool = true;

    fn new(params: &'params ParamsVerifierIPA<C>) -> Self {
        Self { params }
    }

    fn verify_proof<'com, E: EncodedChallenge<C>, T: TranscriptRead<C, E>, I>(
        &self,
        transcript: &mut T,
        queries: I,
        mut msm: MSMIPA<'params, C>,
    ) -> Result<Self::Guard, Error>
    where
        'params: 'com,
        I: IntoIterator<Item = VerifierQuery<'com, C, MSMIPA<'params, C>>> + Clone,
    {
        // Sample x_1 for compressing openings at the same point sets together
        let x_1: ChallengeX1<_> = transcript.squeeze_challenge_scalar();

        // Sample a challenge x_2 for keeping the multi-point quotient
        // polynomial terms linearly independent.
        let x_2: ChallengeX2<_> = transcript.squeeze_challenge_scalar();

        let (commitment_map, point_sets) = construct_intermediate_sets(queries);

        // Compress the commitments and expected evaluations at x together.
        // using the challenge x_1
        let mut q_commitments: Vec<_> = vec![
        (self.params.empty_msm(), C::Scalar::ONE); // (accumulator, next x_1 power).
        point_sets.len()];

        // A vec of vecs of evals. The outer vec corresponds to the point set,
        // while the inner vec corresponds to the points in a particular set.
        let mut q_eval_sets = Vec::with_capacity(point_sets.len());
        for point_set in point_sets.iter() {
            q_eval_sets.push(vec![C::Scalar::ZERO; point_set.len()]);
        }

        {
            let mut accumulate = |set_idx: usize,
                                  new_commitment: CommitmentReference<C, MSMIPA<'params, C>>,
                                  evals: Vec<C::Scalar>| {
                let (q_commitment, x_1_power) = &mut q_commitments[set_idx];
                match new_commitment {
                    CommitmentReference::Commitment(c) => {
<<<<<<< HEAD
                        q_commitment.append_term(*x_1_power, (*c).into());
=======
                        q_commitments[set_idx].append_term(C::Scalar::ONE, (*c).into());
>>>>>>> 84003a20
                    }
                    CommitmentReference::MSM(msm) => {
                        let mut msm = msm.clone();
                        msm.scale(*x_1_power);
                        q_commitment.add_msm(&msm);
                    }
                }
                for (eval, set_eval) in evals.iter().zip(q_eval_sets[set_idx].iter_mut()) {
                    *set_eval += (*eval) * (*x_1_power);
                }
                *x_1_power *= *x_1;
            };

            // Each commitment corresponds to evaluations at a set of points.
            // For each set, we collapse each commitment's evals pointwise.
            // Run in order of increasing x_1 powers.
            for commitment_data in commitment_map.into_iter().rev() {
                accumulate(
                    commitment_data.set_index,  // set_idx,
                    commitment_data.commitment, // commitment,
                    commitment_data.evals,      // evals
                );
            }
        }

        // Obtain the commitment to the multi-point quotient polynomial f(X).
        let q_prime_commitment = transcript.read_point().map_err(|_| Error::SamplingError)?;

        // Sample a challenge x_3 for checking that f(X) was committed to
        // correctly.
        let x_3: ChallengeX3<_> = transcript.squeeze_challenge_scalar();

        // u is a vector containing the evaluations of the Q polynomial
        // commitments at x_3
        let mut u = Vec::with_capacity(q_eval_sets.len());
        for _ in 0..q_eval_sets.len() {
            u.push(transcript.read_scalar().map_err(|_| Error::SamplingError)?);
        }

        // We can compute the expected msm_eval at x_3 using the u provided
        // by the prover and from x_2
        let msm_eval = point_sets
            .iter()
            .zip(q_eval_sets.iter())
            .zip(u.iter())
            .fold(
                C::Scalar::ZERO,
                |msm_eval, ((points, evals), proof_eval)| {
                    let r_poly = lagrange_interpolate(points, evals);
                    let r_eval = eval_polynomial(&r_poly, *x_3);
                    let eval = points.iter().fold(*proof_eval - &r_eval, |eval, point| {
                        eval * &(*x_3 - point).invert().unwrap()
                    });
                    msm_eval * &(*x_2) + &eval
                },
            );

        // Sample a challenge x_4 that we will use to collapse the openings of
        // the various remaining polynomials at x_3 together.
        let x_4: ChallengeX4<_> = transcript.squeeze_challenge_scalar();

        // Compute the final commitment that has to be opened
        msm.append_term(C::Scalar::ONE, q_prime_commitment.into());
        let (msm, v) = q_commitments.into_iter().zip(u.iter()).fold(
            (msm, msm_eval),
            |(mut msm, msm_eval), ((q_commitment, _), q_eval)| {
                msm.scale(*x_4);
                msm.add_msm(&q_commitment);
                (msm, msm_eval * &(*x_4) + q_eval)
            },
        );

        // Verify the opening proof
        super::commitment::verify_proof(self.params, msm, transcript, *x_3, v)
    }
}<|MERGE_RESOLUTION|>--- conflicted
+++ resolved
@@ -2,13 +2,8 @@
 
 use ff::Field;
 
-<<<<<<< HEAD
 use super::{construct_intermediate_sets, ChallengeX1, ChallengeX2, ChallengeX3, ChallengeX4};
-=======
-use super::{
-    construct_intermediate_sets, ChallengeX1, ChallengeX2, ChallengeX3, ChallengeX4, Query,
-};
->>>>>>> 84003a20
+use crate::arithmetic::{eval_polynomial, lagrange_interpolate, CurveAffine};
 use crate::arithmetic::{eval_polynomial, lagrange_interpolate, CurveAffine};
 use crate::poly::commitment::{Params, Verifier, MSM};
 use crate::poly::ipa::commitment::{IPACommitmentScheme, ParamsIPA, ParamsVerifierIPA};
@@ -75,11 +70,7 @@
                 let (q_commitment, x_1_power) = &mut q_commitments[set_idx];
                 match new_commitment {
                     CommitmentReference::Commitment(c) => {
-<<<<<<< HEAD
-                        q_commitment.append_term(*x_1_power, (*c).into());
-=======
                         q_commitments[set_idx].append_term(C::Scalar::ONE, (*c).into());
->>>>>>> 84003a20
                     }
                     CommitmentReference::MSM(msm) => {
                         let mut msm = msm.clone();

--- conflicted
+++ resolved
@@ -1,10 +1,4 @@
-<<<<<<< HEAD
 use crate::arithmetic::{best_multiexp, g_to_lagrange, parallelize};
-=======
-use crate::arithmetic::{
-    best_fft, best_multiexp, g_to_lagrange, parallelize, CurveAffine, CurveExt,
-};
->>>>>>> 84003a20
 use crate::helpers::SerdeCurveAffine;
 use crate::poly::commitment::{Blind, CommitmentScheme, Params, ParamsProver, ParamsVerifier};
 use crate::poly::{Coeff, LagrangeCoeff, Polynomial};
@@ -112,11 +106,7 @@
         }
         let n_inv = Option::<E::Scalar>::from(E::Scalar::from(n).invert())
             .expect("inversion should be ok for n = 1<<k");
-<<<<<<< HEAD
-        let multiplier = (s.pow_vartime([n]) - E::Scalar::ONE) * n_inv;
-=======
         let multiplier = (s.pow_vartime(&[n as u64]) - E::Scalar::ONE) * n_inv;
->>>>>>> 84003a20
         parallelize(&mut g_lagrange_projective, |g, start| {
             for (idx, g) in g.iter_mut().enumerate() {
                 let offset = start + idx;
@@ -390,28 +380,12 @@
 
 #[cfg(test)]
 mod test {
-<<<<<<< HEAD
+    use crate::arithmetic::{best_fft, best_multiexp, parallelize, CurveAffine, CurveExt};
     use crate::poly::commitment::ParamsProver;
     use crate::poly::commitment::{Blind, Params};
     use crate::poly::kzg::commitment::ParamsKZG;
     use ff::Field;
-=======
-    use crate::arithmetic::{best_fft, best_multiexp, parallelize, CurveAffine, CurveExt};
-    use crate::poly::commitment::ParamsProver;
-    use crate::poly::commitment::{Blind, CommitmentScheme, Params, MSM};
-    use crate::poly::kzg::commitment::{ParamsKZG, ParamsVerifierKZG};
-    use crate::poly::kzg::msm::MSMKZG;
-    use crate::poly::kzg::multiopen::ProverSHPLONK;
-    use crate::poly::{Coeff, LagrangeCoeff, Polynomial};
-
-    use ff::{Field, PrimeField};
     use group::{prime::PrimeCurveAffine, Curve, Group};
-    use halo2curves::bn256::G1Affine;
-    use std::marker::PhantomData;
-    use std::ops::{Add, AddAssign, Mul, MulAssign};
-
-    use std::io;
->>>>>>> 84003a20
 
     #[test]
     fn test_commit_lagrange() {
@@ -442,18 +416,9 @@
     fn test_parameter_serialisation_roundtrip() {
         const K: u32 = 4;
 
-<<<<<<< HEAD
         use super::super::commitment::Params;
         use crate::halo2curves::bn256::Bn256;
-=======
-        use ff::Field;
-        use rand_core::OsRng;
-
-        use super::super::commitment::{Blind, Params};
         use crate::arithmetic::eval_polynomial;
-        use crate::halo2curves::bn256::{Bn256, Fr};
-        use crate::poly::EvaluationDomain;
->>>>>>> 84003a20
 
         let params0 = ParamsKZG::<Bn256>::new(K);
         let mut data = vec![];

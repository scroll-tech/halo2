mod prover;
mod verifier;

<<<<<<< HEAD
use crate::multicore::IntoParallelIterator;
use crate::{poly::query::Query, transcript::ChallengeScalar};
use ff::Field;
pub use prover::ProverSHPLONK;
use std::collections::BTreeSet;
pub use verifier::VerifierSHPLONK;

#[cfg(feature = "multicore")]
use crate::multicore::ParallelIterator;
=======
use crate::{
    arithmetic::{eval_polynomial, lagrange_interpolate, CurveAffine},
    poly::{query::Query, Coeff, Polynomial},
    transcript::ChallengeScalar,
};
use ff::Field;
pub use prover::ProverSHPLONK;
use rayon::prelude::*;
use std::{
    collections::{btree_map::Entry, BTreeMap, BTreeSet, HashMap, HashSet},
    marker::PhantomData,
    sync::Arc,
};
pub use verifier::VerifierSHPLONK;
>>>>>>> 84003a20

#[derive(Clone, Copy, Debug)]
struct U {}
type ChallengeU<F> = ChallengeScalar<F, U>;

#[derive(Clone, Copy, Debug)]
struct V {}
type ChallengeV<F> = ChallengeScalar<F, V>;

#[derive(Clone, Copy, Debug)]
struct Y {}
type ChallengeY<F> = ChallengeScalar<F, Y>;

#[derive(Debug, Clone, PartialEq)]
struct Commitment<F: Field, T: PartialEq + Clone>((T, Vec<F>));

impl<F: Field, T: PartialEq + Clone> Commitment<F, T> {
    fn get(&self) -> T {
        self.0 .0.clone()
    }

    fn evals(&self) -> Vec<F> {
        self.0 .1.clone()
    }
}

#[derive(Debug, Clone, PartialEq)]
struct RotationSet<F: Field, T: PartialEq + Clone> {
    commitments: Vec<Commitment<F, T>>,
    points: Vec<F>,
}

#[derive(Debug, PartialEq)]
struct IntermediateSets<F: Field, Q: Query<F>> {
    rotation_sets: Vec<RotationSet<F, Q::Commitment>>,
    super_point_set: BTreeSet<F>,
}

fn construct_intermediate_sets<F: Field + Ord, I, Q: Query<F, Eval = F>>(
    queries: I,
) -> IntermediateSets<F, Q>
where
    I: IntoIterator<Item = Q> + Clone,
{
    let queries = queries.into_iter().collect::<Vec<_>>();

    // Find evaluation of a commitment at a rotation
    let get_eval = |commitment: Q::Commitment, rotation: F| -> F {
        queries
            .iter()
            .find(|query| query.get_commitment() == commitment && query.get_point() == rotation)
            .unwrap()
            .get_eval()
    };

    // All points that appear in queries
    let mut super_point_set = BTreeSet::new();

    // Collect rotation sets for each commitment
    // Example elements in the vector:
    // (C_0, {r_5}),
    // (C_1, {r_1, r_2, r_3}),
    // (C_2, {r_2, r_3, r_4}),
    // (C_3, {r_2, r_3, r_4}),
    // ...
    let mut commitment_rotation_set_map: Vec<(Q::Commitment, BTreeSet<F>)> = vec![];
    for query in queries.iter() {
        let rotation = query.get_point();
        super_point_set.insert(rotation);
        if let Some(commitment_rotation_set) = commitment_rotation_set_map
            .iter_mut()
            .find(|(commitment, _)| *commitment == query.get_commitment())
        {
            let (_, rotation_set) = commitment_rotation_set;
            rotation_set.insert(rotation);
        } else {
            commitment_rotation_set_map.push((
                query.get_commitment(),
                BTreeSet::from_iter(std::iter::once(rotation)),
            ));
        };
    }

    // Flatten rotation sets and collect commitments that opens against each commitment set
    // Example elements in the vector:
    // {r_5}: [C_0],
    // {r_1, r_2, r_3} : [C_1]
    // {r_2, r_3, r_4} : [C_2, C_3],
    // ...
    // NOTE: we want to make the order of the collection of rotation sets independent of the opening points, to ease the verifier computation
    let mut rotation_set_commitment_map: Vec<(BTreeSet<F>, Vec<Q::Commitment>)> = vec![];
    for (commitment, rotation_set) in commitment_rotation_set_map.into_iter() {
        if let Some(rotation_set_commitment) = rotation_set_commitment_map
            .iter_mut()
            .find(|(set, _)| set == &rotation_set)
        {
            let (_, commitments) = rotation_set_commitment;
            commitments.push(commitment);
        } else {
            rotation_set_commitment_map.push((rotation_set, vec![commitment]));
        };
    }

    let rotation_sets = rotation_set_commitment_map
        .into_par_iter()
        .map(|(rotations, commitments)| {
            let rotations_vec = rotations.iter().collect::<Vec<_>>();
            let commitments: Vec<Commitment<F, Q::Commitment>> = commitments
                .into_par_iter()
                .map(|commitment| {
                    let evals: Vec<F> = rotations_vec
                        .as_slice()
                        .into_par_iter()
                        .map(|&&rotation| get_eval(commitment, rotation))
                        .collect();
                    Commitment((commitment, evals))
                })
                .collect();

            RotationSet {
                commitments,
                points: rotations.into_iter().collect(),
            }
        })
        .collect::<Vec<RotationSet<_, _>>>();

    IntermediateSets {
        rotation_sets,
        super_point_set,
    }
}

#[cfg(test)]
mod proptests {
    use super::{construct_intermediate_sets, Commitment, IntermediateSets};
<<<<<<< HEAD
    use ff::FromUniformBytes;
    use halo2curves::pasta::Fp;
    use proptest::{collection::vec, prelude::*, sample::select};
=======
    use crate::poly::Rotation;
    use ff::{Field, FromUniformBytes};
    use halo2curves::pasta::Fp;
    use std::collections::BTreeMap;
>>>>>>> 84003a20
    use std::convert::TryFrom;

    #[derive(Debug, Clone)]
    struct MyQuery<F> {
        point: F,
        eval: F,
        commitment: usize,
    }

    impl super::Query<Fp> for MyQuery<Fp> {
        type Commitment = usize;
        type Eval = Fp;

        fn get_point(&self) -> Fp {
            self.point
        }

        fn get_eval(&self) -> Self::Eval {
            self.eval
        }

        fn get_commitment(&self) -> Self::Commitment {
            self.commitment
        }
    }

    prop_compose! {
        fn arb_point()(
            bytes in vec(any::<u8>(), 64)
        ) -> Fp {
            Fp::from_uniform_bytes(&<[u8; 64]>::try_from(bytes).unwrap())
        }
    }

    prop_compose! {
        fn arb_query(commitment: usize, point: Fp)(
            eval in arb_point()
        ) -> MyQuery<Fp> {
            MyQuery {
                point,
                eval,
                commitment
            }
        }
    }

    prop_compose! {
        // Mapping from column index to point index.
        fn arb_queries_inner(num_points: usize, num_cols: usize, num_queries: usize)(
            col_indices in vec(select((0..num_cols).collect::<Vec<_>>()), num_queries),
            point_indices in vec(select((0..num_points).collect::<Vec<_>>()), num_queries)
        ) -> Vec<(usize, usize)> {
            col_indices.into_iter().zip(point_indices.into_iter()).collect()
        }
    }

    prop_compose! {
        fn compare_queries(
            num_points: usize,
            num_cols: usize,
            num_queries: usize,
        )(
            points_1 in vec(arb_point(), num_points),
            points_2 in vec(arb_point(), num_points),
            mapping in arb_queries_inner(num_points, num_cols, num_queries)
        )(
            queries_1 in mapping.iter().map(|(commitment, point_idx)| arb_query(*commitment, points_1[*point_idx])).collect::<Vec<_>>(),
            queries_2 in mapping.iter().map(|(commitment, point_idx)| arb_query(*commitment, points_2[*point_idx])).collect::<Vec<_>>(),
        ) -> (
            Vec<MyQuery<Fp>>,
            Vec<MyQuery<Fp>>
        ) {
            (
                queries_1,
                queries_2,
            )
        }
    }

    proptest! {
        #[test]
        fn test_intermediate_sets(
            (queries_1, queries_2) in compare_queries(8, 8, 16)
        ) {
            let IntermediateSets { rotation_sets, .. } = construct_intermediate_sets(queries_1);
            let commitment_sets = rotation_sets.iter().map(|data|
                data.commitments.iter().map(Commitment::get).collect::<Vec<_>>()
            ).collect::<Vec<_>>();

            // It shouldn't matter what the point or eval values are; we should get
            // the same exact point set indices and point indices again.
            let IntermediateSets { rotation_sets: new_rotation_sets, .. } = construct_intermediate_sets(queries_2);
            let new_commitment_sets = new_rotation_sets.iter().map(|data|
                data.commitments.iter().map(Commitment::get).collect::<Vec<_>>()
            ).collect::<Vec<_>>();

            assert_eq!(commitment_sets, new_commitment_sets);
        }
    }
}<|MERGE_RESOLUTION|>--- conflicted
+++ resolved
@@ -1,32 +1,15 @@
 mod prover;
 mod verifier;
 
-<<<<<<< HEAD
 use crate::multicore::IntoParallelIterator;
 use crate::{poly::query::Query, transcript::ChallengeScalar};
 use ff::Field;
-pub use prover::ProverSHPLONK;
 use std::collections::BTreeSet;
-pub use verifier::VerifierSHPLONK;
-
 #[cfg(feature = "multicore")]
 use crate::multicore::ParallelIterator;
-=======
-use crate::{
-    arithmetic::{eval_polynomial, lagrange_interpolate, CurveAffine},
-    poly::{query::Query, Coeff, Polynomial},
-    transcript::ChallengeScalar,
-};
 use ff::Field;
 pub use prover::ProverSHPLONK;
-use rayon::prelude::*;
-use std::{
-    collections::{btree_map::Entry, BTreeMap, BTreeSet, HashMap, HashSet},
-    marker::PhantomData,
-    sync::Arc,
-};
 pub use verifier::VerifierSHPLONK;
->>>>>>> 84003a20
 
 #[derive(Clone, Copy, Debug)]
 struct U {}
@@ -162,16 +145,9 @@
 #[cfg(test)]
 mod proptests {
     use super::{construct_intermediate_sets, Commitment, IntermediateSets};
-<<<<<<< HEAD
     use ff::FromUniformBytes;
     use halo2curves::pasta::Fp;
     use proptest::{collection::vec, prelude::*, sample::select};
-=======
-    use crate::poly::Rotation;
-    use ff::{Field, FromUniformBytes};
-    use halo2curves::pasta::Fp;
-    use std::collections::BTreeMap;
->>>>>>> 84003a20
     use std::convert::TryFrom;
 
     #[derive(Debug, Clone)]

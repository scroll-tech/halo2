use super::{construct_intermediate_sets, ChallengeV, Query};
use crate::arithmetic::{eval_polynomial, kate_division, powers, CurveAffine, FieldExt};
use crate::helpers::SerdeCurveAffine;
use crate::poly::commitment::ParamsProver;
use crate::poly::commitment::Prover;
use crate::poly::kzg::commitment::{KZGCommitmentScheme, ParamsKZG};
use crate::poly::query::ProverQuery;
use crate::poly::Rotation;
use crate::poly::{
    commitment::{Blind, Params},
    Coeff, Polynomial,
};
use crate::transcript::{EncodedChallenge, TranscriptWrite};

use ff::Field;
use group::Curve;
use halo2curves::pairing::Engine;
use rand_core::RngCore;
use std::fmt::Debug;
use std::io::{self, Write};
use std::marker::PhantomData;

/// Concrete KZG prover with GWC variant
#[derive(Debug)]
pub struct ProverGWC<'params, E: Engine> {
    params: &'params ParamsKZG<E>,
}

/// Create a multi-opening proof
impl<'params, E: Engine + Debug> Prover<'params, KZGCommitmentScheme<E>> for ProverGWC<'params, E>
where
    E::G1Affine: SerdeCurveAffine,
    E::G2Affine: SerdeCurveAffine,
{
<<<<<<< HEAD
    const QUERY_INSTANCE: bool = true;
=======
    const QUERY_INSTANCE: bool = false;
>>>>>>> 607c3a4e

    fn new(params: &'params ParamsKZG<E>) -> Self {
        Self { params }
    }

    /// Create a multi-opening proof
    fn create_proof<
        'com,
        Ch: EncodedChallenge<E::G1Affine>,
        T: TranscriptWrite<E::G1Affine, Ch>,
        R,
        I,
    >(
        &self,
        _: R,
        transcript: &mut T,
        queries: I,
    ) -> io::Result<()>
    where
        I: IntoIterator<Item = ProverQuery<'com, E::G1Affine>> + Clone,
        R: RngCore,
    {
        let v: ChallengeV<_> = transcript.squeeze_challenge_scalar();
        let commitment_data = construct_intermediate_sets(queries);

        for commitment_at_a_point in commitment_data.iter() {
            let z = commitment_at_a_point.point;
            let (poly_batch, eval_batch) = commitment_at_a_point
                .queries
                .iter()
                .zip(powers(*v))
                .map(|(query, power_of_v)| {
                    assert_eq!(query.get_point(), z);

                    let poly = query.get_commitment().poly;
                    let eval = query.get_eval();

                    (poly.clone() * power_of_v, eval * power_of_v)
                })
                .reduce(|(poly_acc, eval_acc), (poly, eval)| (poly_acc + &poly, eval_acc + eval))
                .unwrap();

            let poly_batch = &poly_batch - eval_batch;
            let witness_poly = Polynomial {
                values: kate_division(&poly_batch.values, z),
                _marker: PhantomData,
            };
            let w = self
                .params
                .commit(&witness_poly, Blind::default())
                .to_affine();

            transcript.write_point(w)?;
        }
        Ok(())
    }
}<|MERGE_RESOLUTION|>--- conflicted
+++ resolved
@@ -32,11 +32,7 @@
     E::G1Affine: SerdeCurveAffine,
     E::G2Affine: SerdeCurveAffine,
 {
-<<<<<<< HEAD
-    const QUERY_INSTANCE: bool = true;
-=======
     const QUERY_INSTANCE: bool = false;
->>>>>>> 607c3a4e
 
     fn new(params: &'params ParamsKZG<E>) -> Self {
         Self { params }

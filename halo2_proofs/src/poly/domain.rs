--- conflicted
+++ resolved
@@ -8,14 +8,10 @@
 
 use super::{Coeff, ExtendedLagrangeCoeff, LagrangeCoeff, Polynomial, Rotation};
 use ff::WithSmallOrderMulGroup;
-<<<<<<< HEAD
-use group::ff::{BatchInvert, Field};
-=======
 use group::{
     ff::{BatchInvert, Field, PrimeField},
     Group,
 };
->>>>>>> 84003a20
 
 use std::marker::PhantomData;
 
@@ -58,12 +54,9 @@
             extended_k += 1;
         }
 
-<<<<<<< HEAD
         // ensure extended_k <= S
         assert!(extended_k <= F::S);
 
-=======
->>>>>>> 84003a20
         let mut extended_omega = F::ROOT_OF_UNITY;
 
         // Get extended_omega, the 2^{extended_k}'th root of unity
@@ -98,13 +91,8 @@
         {
             // Compute the evaluations of t(X) = X^n - 1 in the coset evaluation domain.
             // We don't have to compute all of them, because it will repeat.
-<<<<<<< HEAD
-            let orig = F::ZETA.pow_vartime([n, 0, 0, 0]);
-            let step = extended_omega.pow_vartime([n, 0, 0, 0]);
-=======
             let orig = F::ZETA.pow_vartime(&[n as u64, 0, 0, 0]);
             let step = extended_omega.pow_vartime(&[n as u64, 0, 0, 0]);
->>>>>>> 84003a20
             let mut cur = orig;
             loop {
                 t_evaluations.push(cur);
@@ -473,11 +461,7 @@
         parallelize(a, |a, index| {
             let mut c_power = c.pow_vartime(&[index as u64, 0, 0, 0]);
             for a in a {
-<<<<<<< HEAD
                 *a = *a * (&c_power);
-=======
-                *a = *a * c_power;
->>>>>>> 84003a20
                 c_power = c_power * c;
             }
         });
@@ -673,11 +657,7 @@
         points.push(domain.omega.pow([i]));
     }
     for i in 0..8 {
-<<<<<<< HEAD
         let mut l_i = vec![Scalar::ZERO; 8];
-=======
-        let mut l_i = vec![Scalar::zero(); 8];
->>>>>>> 84003a20
         l_i[i] = Scalar::ONE;
         let l_i = lagrange_interpolate(&points[..], &l_i[..]);
         l.push(l_i);

[package]
name = "halo2_proofs"
version = "0.2.0"
authors = [
    "Sean Bowe <sean@electriccoin.co>",
    "Ying Tong Lai <yingtong@electriccoin.co>",
    "Daira Hopwood <daira@electriccoin.co>",
    "Jack Grigg <jack@electriccoin.co>",
]
edition = "2021"
rust-version = "1.56.1"
description = """
Fast PLONK-based zero-knowledge proving system with no trusted setup
"""
license = "MIT OR Apache-2.0"
repository = "https://github.com/zcash/halo2"
documentation = "https://docs.rs/halo2_proofs"
readme = "README.md"
categories = ["cryptography"]
keywords = ["halo", "proofs", "zkp", "zkSNARKs"]

[package.metadata.docs.rs]
all-features = true
rustdoc-args = ["--cfg", "docsrs", "--html-in-header", "katex-header.html"]

[[bench]]
name = "arithmetic"
harness = false

[[bench]]
name = "hashtocurve"
harness = false

[[bench]]
name = "plonk"
harness = false

[[bench]]
name = "dev_lookup"
harness = false

[[bench]]
name = "lookups"
harness = false

[[bench]]
name = "fft"
harness = false

[dependencies]
backtrace = { version = "0.3", optional = true }
rayon = "1.5.1"
ff = "0.12"
group = "0.12"
halo2curves = { git = 'https://github.com/scroll-tech/halo2curves.git', branch = "0.3.1-derive-serde" }
rand_core = { version = "0.6", default-features = false }
tracing = "0.1"
blake2b_simd = "1"
sha3 = "0.9.1"
subtle = "2.3"
cfg-if = "0.1"
poseidon = { git = "https://github.com/scroll-tech/poseidon.git", branch = "scroll-dev-0220" }
num-integer = "0.1"
num-bigint = { version = "0.4", features = ["rand"] }

crossbeam = "0.8.0"
# Developer tooling dependencies
plotters = { version = "0.3.0", optional = true }
tabbycat = { version = "0.1", features = ["attributes"], optional = true }
lazy_static = { version = "1", optional = true }
log = "0.4.17"

# timer
ark-std = { version = "0.3.0" }
env_logger = "0.8.0"


[dev-dependencies]
assert_matches = "1.5"
criterion = "0.3"
gumdrop = "0.8"
proptest = "1"
rand_core = { version = "0.6", default-features = false, features = ["getrandom"] }

[target.'cfg(all(target_arch = "wasm32", target_os = "unknown"))'.dev-dependencies]
getrandom = { version = "0.2", features = ["js"] }

[features]
default = ["batch", "gwc"]
dev-graph = ["plotters", "tabbycat"]
gadget-traces = ["backtrace"]
sanity-checks = []
batch = ["rand_core/getrandom"]
shplonk = []
gwc = []
parallel_syn = []
phase-check = []
profile = ["ark-std/print-trace"]
<<<<<<< HEAD
counter = ["lazy_static"]
=======
mock-batch-inv = []
>>>>>>> 92fe9b3e

[lib]
bench = false

[[example]]
name = "circuit-layout"
required-features = ["dev-graph"]<|MERGE_RESOLUTION|>--- conflicted
+++ resolved
@@ -96,11 +96,8 @@
 parallel_syn = []
 phase-check = []
 profile = ["ark-std/print-trace"]
-<<<<<<< HEAD
 counter = ["lazy_static"]
-=======
 mock-batch-inv = []
->>>>>>> 92fe9b3e
 
 [lib]
 bench = false
